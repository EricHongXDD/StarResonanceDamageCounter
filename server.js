const cap = require('cap');
const cors = require('cors');
const readline = require('readline');
const winston = require("winston");
const zlib = require('zlib');
const express = require('express');
const { createServer } = require('http');
const { Server } = require('socket.io');
const pb = require('./algo/pb');
const Readable = require("stream").Readable;
const Cap = cap.Cap;
const decoders = cap.decoders;
const PROTOCOL = decoders.PROTOCOL;
const print = console.log;
const app = express();
const server = createServer(app);
const io = new Server(server, {
    cors: {
        origin: "*",
        methods: ["GET", "POST"]
    }
});

const rl = readline.createInterface({
    input: process.stdin,
    output: process.stdout
});
const devices = cap.deviceList();

function ask(question) {
    return new Promise(resolve => {
        rl.question(question, answer => {
            resolve(answer);
        });
    });
}

class Lock {
    constructor() {
        this.queue = [];
        this.locked = false;
    }

    async acquire() {
        if (this.locked) {
            return new Promise((resolve) => this.queue.push(resolve));
        }
        this.locked = true;
    }

    release() {
        if (this.queue.length > 0) {
            const nextResolve = this.queue.shift();
            nextResolve();
        } else {
            this.locked = false;
        }
    }
}

let total_damage = {};
let total_count = {};
let dps_window = {};
let damage_time = {};
let realtime_dps = {};

// 统计状态控制
let isStatsEnabled = true;

// WebSocket连接管理
let connectedClients = new Set();

// 数据更新标志，用于批量推送
let dataChanged = false;
let lastPushTime = 0;
const PUSH_THROTTLE_MS = 100; // 限制推送频率为100ms

async function main() {
    print('Welcome to use Damage Counter for Star Resonance by Dimole!');
    print('Version: V2.1');
    for (let i = 0; i < devices.length; i++) {
        print(i + '.\t' + devices[i].description);
    }
    const num = await ask('Please enter the number of the device used for packet capture: ');
    if (!devices[num]) {
        print('Cannot find device ' + num + '!');
        process.exit(1);
    }
    const log_level = await ask('Please enter log level (info|debug): ') || 'info';
    if (!log_level || !['info', 'debug'].includes(log_level)) {
        print('Invalid log level!');
        process.exit(1);
    }
    rl.close();
    const logger = winston.createLogger({
        level: log_level,
        format: winston.format.combine(
            winston.format.colorize({ all: true }),
            winston.format.timestamp({ format: 'YYYY-MM-DD HH:mm:ss' }),
            winston.format.printf(info => {
                return `[${info.timestamp}] [${info.level}] ${info.message}`;
            })
        ),
        transports: [
            new winston.transports.Console()
        ]
    });

<<<<<<< HEAD
    // 数据处理函数
    function generateUserData() {
=======
    //瞬时DPS
    setInterval(() => {
        const now = Date.now();
        for (const uid of Object.keys(dps_window)) {
            while (dps_window[uid].length > 0 && now - dps_window[uid][0].time > 1000) {
                dps_window[uid].shift();
            }
            if (!realtime_dps[uid]) {
                realtime_dps[uid] = {
                    value: 0,
                    max: 0,
                }
            }
            realtime_dps[uid].value = 0;
            for (const b of dps_window[uid]) {
                realtime_dps[uid].value += b.damage;
            }
            if (realtime_dps[uid].value > realtime_dps[uid].max) {
                realtime_dps[uid].max = realtime_dps[uid].value;
            }
        }
    }, 100);

    //express
    app.use(cors());
    app.use(express.static('public'));
    app.get('/api/data', (req, res) => {
>>>>>>> 1ae333e7
        const user = {};
        for (const uid of Object.keys(total_damage)) {
            if (!user[uid]) user[uid] = {
                realtime_dps: 0,
                realtime_dps_max: 0,
                total_dps: 0,
                total_damage: {
                    normal: 0,
                    critical: 0,
                    lucky: 0,
                    crit_lucky: 0,
                    hpLessen: 0,
                    total: 0,
                },
                total_count: {
                    normal: 0,
                    critical: 0,
                    lucky: 0,
                    total: 0,
                },
            };
            user[uid].total_damage = total_damage[uid];
            user[uid].total_count = total_count[uid];
            user[uid].total_dps = ((total_damage[uid].total) / (damage_time[uid][1] - damage_time[uid][0]) * 1000) || 0;
            user[uid].realtime_dps = realtime_dps[uid] ? realtime_dps[uid].value : 0;
            user[uid].realtime_dps_max = realtime_dps[uid] ? realtime_dps[uid].max : 0;
        }
        return user;
    }

    // 推送数据到所有连接的客户端
    function pushDataToClients() {
        if (connectedClients.size > 0) {
            const userData = generateUserData();
            io.emit('dataUpdate', {
                code: 0,
                user: userData,
                timestamp: Date.now()
            });
        }
    }

    //瞬时DPS计算和数据推送
    setInterval(() => {
        const now = Date.now();
        let hasRealtimeUpdate = false;

        for (const uid of Object.keys(dps_window)) {
            while (dps_window[uid].length > 0 && now - dps_window[uid][0].time > 1000) {
                dps_window[uid].shift();
            }
            if (!realtime_dps[uid]) {
                realtime_dps[uid] = {
                    value: 0,
                    max: 0,
                }
            }
            const oldValue = realtime_dps[uid].value;
            realtime_dps[uid].value = 0;
            for (const b of dps_window[uid]) {
                realtime_dps[uid].value += b.damage;
            }
            if (realtime_dps[uid].value > realtime_dps[uid].max) {
                realtime_dps[uid].max = realtime_dps[uid].value;
            }

            // 检查是否有实时数据变化
            if (oldValue !== realtime_dps[uid].value) {
                hasRealtimeUpdate = true;
            }
        }

        // 如果有数据变化或实时DPS更新，推送数据
        if ((dataChanged || hasRealtimeUpdate) && now - lastPushTime >= PUSH_THROTTLE_MS) {
            pushDataToClients();
            dataChanged = false;
            lastPushTime = now;
        }
    }, 50);

    //express
    app.use(express.static('public'));

    // 保留原先API，优先使用WebSocket
    app.get('/api/data', (req, res) => {
        const userData = generateUserData();
        const data = {
            code: 0,
            user: userData,
            timestamp: Date.now()
        };
        res.json(data);
    });
    app.get('/api/clear', (req, res) => {
        total_damage = {};
        total_count = {};
        dps_window = {};
        damage_time = {};
        realtime_dps = {};
        logger.info('Statistics have been cleared!');

        // 通知所有WebSocket客户端数据已清空
        io.emit('dataCleared', {
            code: 0,
            msg: 'Statistics have been cleared!',
            timestamp: Date.now()
        });

        res.json({
            code: 0,
            msg: 'Statistics have been cleared!',
        });
    });

    // 统计控制API
    app.post('/api/stats/start', (req, res) => {
        isStatsEnabled = true;
        logger.info('Statistics started!');

        // 通知所有WebSocket客户端统计已开始
        io.emit('statsStarted', {
            code: 0,
            msg: 'Statistics started!',
            timestamp: Date.now()
        });

        res.json({
            code: 0,
            msg: 'Statistics started!',
        });
    });

    app.post('/api/stats/pause', (req, res) => {
        isStatsEnabled = false;
        logger.info('Statistics paused!');

        // 通知所有WebSocket客户端统计已暂停
        io.emit('statsPaused', {
            code: 0,
            msg: 'Statistics paused!',
            timestamp: Date.now()
        });

        res.json({
            code: 0,
            msg: 'Statistics paused!',
        });
    });

    // WebSocket连接处理
    io.on('connection', (socket) => {
        logger.info(`WebSocket client connected: ${socket.id}`);
        connectedClients.add(socket.id);

        // 发送当前数据给新连接的客户端
        const userData = generateUserData();
        socket.emit('dataUpdate', {
            code: 0,
            user: userData,
            timestamp: Date.now()
        });

        // 处理客户端请求清空数据
        socket.on('clearData', () => {
            try {
                total_damage = {};
                total_count = {};
                dps_window = {};
                damage_time = {};
                realtime_dps = {};
                logger.info('Statistics cleared via WebSocket');

                io.emit('dataCleared', {
                    code: 0,
                    msg: 'Statistics have been cleared!',
                    timestamp: Date.now()
                });
            } catch (error) {
                logger.error('Error clearing data via WebSocket:', error);
                socket.emit('error', {
                    code: 1,
                    msg: 'Failed to clear data',
                    error: error.message
                });
            }
        });

        // 处理统计控制
        socket.on('startStats', () => {
            try {
                isStatsEnabled = true;
                logger.info('Statistics started via WebSocket');

                io.emit('statsStarted', {
                    code: 0,
                    msg: 'Statistics started!',
                    timestamp: Date.now()
                });
            } catch (error) {
                logger.error('Error starting stats via WebSocket:', error);
                socket.emit('error', {
                    code: 1,
                    msg: 'Failed to start statistics',
                    error: error.message
                });
            }
        });

        socket.on('pauseStats', () => {
            try {
                isStatsEnabled = false;
                logger.info('Statistics paused via WebSocket');

                io.emit('statsPaused', {
                    code: 0,
                    msg: 'Statistics paused!',
                    timestamp: Date.now()
                });
            } catch (error) {
                logger.error('Error pausing stats via WebSocket:', error);
                socket.emit('error', {
                    code: 1,
                    msg: 'Failed to pause statistics',
                    error: error.message
                });
            }
        });

        // 处理心跳检测
        socket.on('ping', () => {
            socket.emit('pong', { timestamp: Date.now() });
        });

        // 处理断开连接
        socket.on('disconnect', (reason) => {
            logger.info(`WebSocket client disconnected: ${socket.id}, reason: ${reason}`);
            connectedClients.delete(socket.id);
        });

        // 处理连接错误
        socket.on('error', (error) => {
            logger.error(`WebSocket error for client ${socket.id}:`, error);
            connectedClients.delete(socket.id);
        });
    });

    // WebSocket健康状态检查
    setInterval(() => {
        const connectedCount = connectedClients.size;
        if (connectedCount > 0) {
            logger.debug(`Active WebSocket connections: ${connectedCount}`);
        }

        // 清理无效连接
        const validClients = new Set();
        for (const clientId of connectedClients) {
            const clientSocket = io.sockets.sockets.get(clientId);
            if (clientSocket && clientSocket.connected) {
                validClients.add(clientId);
            }
        }
        connectedClients = validClients;
    }, 30000); // 每30秒检查一次

    server.listen(8989, () => {
        logger.info('Web Server started at http://localhost:8989');
        logger.info('WebSocket server is running on the same port');
    });

    logger.info('Welcome!');
    logger.info('Attempting to find the game server, please wait!');

    let user_uid;
    let current_server = '';
    let _data = Buffer.alloc(0);
    let tcp_next_seq = -1;
    let tcp_cache = {};
    let tcp_cache_size = 0;
    let tcp_last_time = 0;
    const tcp_lock = new Lock();

    const processPacket = (buf) => {
        try {
            if (buf.length < 32) return;
            if (buf[4] & 0x80) {//zstd
                if (!zlib.zstdDecompressSync) logger.warn('zstdDecompressSync is not available! Please check your Node.js version!');
                const decompressed = zlib.zstdDecompressSync(buf.subarray(10));
                buf = Buffer.concat([buf.subarray(0, 10), decompressed]);
            }
            const data = buf.subarray(10);
            if (data.length) {
                const stream = Readable.from(data, { objectMode: false });
                let data1;
                do {
                    const len_buf = stream.read(4);
                    if (!len_buf) break;
                    data1 = stream.read(len_buf.readUInt32BE() - 4);
                    try {
                        let body = pb.decode(data1.subarray(18)) || {};
                        if (data1[17] === 0x2e) {
                            body = body[1];
                            if (body[5]) { //玩家uid
                                const uid = BigInt(body[5]) >> 16n;
                                if (user_uid !== uid) {
                                    user_uid = uid;
                                    logger.info('Got player UID! UID: ' + user_uid);
                                }
                            }
                        }
                        let body1 = body[1];
                        if (body1) {
                            if (!Array.isArray(body1)) body1 = [body1];
                            for (const b of body1) {
                                if (b[7] && b[7][2]) {
                                    logger.debug(b.toBase64());
                                    const hits = Array.isArray(b[7][2]) ? b[7][2] : [b[7][2]];
                                    for (const hit of hits) {
                                        const skill = hit[12];
                                        if (typeof skill !== 'number') break; //可以用来区分伤害和治疗啥的，但我不想去导出它的表
                                        const value = hit[6], luckyValue = hit[8], isCrit = hit[5], hpLessenValue = hit[9] ?? 0;
                                        const damage = value ?? luckyValue;
                                        const is_player = (BigInt(hit[21] || hit[11]) & 0xffffn) === 640n;
                                        if (!is_player) break; //排除怪物攻击
                                        const operator_uid = BigInt(hit[21] || hit[11]) >> 16n;
                                        if (!operator_uid) break;
                                        if (typeof damage !== 'number') break;

                                        // 检查统计状态，如果暂停则跳过数据记录
                                        if (!isStatsEnabled) {
                                            logger.debug('Statistics paused, skipping damage record for UID: ' + operator_uid);
                                            break;
                                        }

                                        //初始化
                                        if (!total_damage[operator_uid]) total_damage[operator_uid] = {
                                            normal: 0,
                                            critical: 0,
                                            lucky: 0,
                                            crit_lucky: 0,
                                            hpLessen: 0,
                                            total: 0,
                                        };
                                        if (!total_count[operator_uid]) total_count[operator_uid] = {
                                            normal: 0,
                                            critical: 0,
                                            lucky: 0,
                                            total: 0,
                                        };

                                        if (isCrit) {
                                            total_count[operator_uid].critical++;
                                            if (luckyValue) {
                                                total_damage[operator_uid].crit_lucky += damage;
                                                total_count[operator_uid].lucky++;
                                            } else {
                                                total_damage[operator_uid].critical += damage;
                                            }
                                        } else if (luckyValue) {
                                            total_damage[operator_uid].lucky += damage;
                                            total_count[operator_uid].lucky++;
                                        } else {
                                            total_damage[operator_uid].normal += damage;
                                            total_count[operator_uid].normal++;
                                        }
                                        total_damage[operator_uid].total += damage;
                                        total_damage[operator_uid].hpLessen += hpLessenValue;
                                        total_count[operator_uid].total++;
                                        if (!dps_window[operator_uid]) dps_window[operator_uid] = [];
                                        dps_window[operator_uid].push({
                                            time: Date.now(),
                                            damage,
                                        });
                                        if (!damage_time[operator_uid]) damage_time[operator_uid] = [];
                                        if (damage_time[operator_uid][0]) {
                                            damage_time[operator_uid][1] = Date.now();
                                        } else {
                                            damage_time[operator_uid][0] = Date.now();
                                        }

                                        // 标记数据已更新，用于WebSocket推送
                                        dataChanged = true;
                                        let extra = [];
                                        if (isCrit) extra.push('Crit');
                                        if (luckyValue) extra.push('Lucky');
                                        if (extra.length === 0) extra = ['Normal'];

                                        logger.info('User: ' + operator_uid + ' Skill: ' + skill + ' Damage/Healing: ' + damage +
                                                    ' HpLessen: ' + hpLessenValue +
                                                    ' Extra: ' + extra.join('|')
                                            );
                                    }
                                } else {
                                    //logger.debug(data1.toString('hex'));
                                }
                            }
                        } else {
                            //logger.debug(data1.toString('hex'));
                        }
                    } catch (e) {
                        logger.debug(e);
                        logger.debug(data1.subarray(18).toString('hex'));
                    }
                } while (data1 && data1.length)
            }
        } catch (e) {
            logger.debug(e);
        }
    }
    const clearTcpCache = () => {
        _data = Buffer.alloc(0);
        tcp_next_seq = -1;
        tcp_last_time = 0;
        tcp_cache = {};
        tcp_cache_size = 0;
    }

    //抓包相关
    const c = new Cap();
    const device = devices[num].name;
    const filter = 'ip and tcp';
    const bufSize = 10 * 1024 * 1024;
    const buffer = Buffer.alloc(65535);
    const linkType = c.open(device, filter, bufSize, buffer);
    c.setMinBytes && c.setMinBytes(0);
    c.on('packet', async function (_nbytes, _trunc) {
        const buffer1 = Buffer.from(buffer);
        if (linkType === 'ETHERNET') {
            var ret = decoders.Ethernet(buffer1);
            if (ret.info.type === PROTOCOL.ETHERNET.IPV4) {
                ret = decoders.IPV4(buffer1, ret.offset);
                //logger.debug('from: ' + ret.info.srcaddr + ' to ' + ret.info.dstaddr);
                const srcaddr = ret.info.srcaddr;
                const dstaddr = ret.info.dstaddr;

                if (ret.info.protocol === PROTOCOL.IP.TCP) {
                    var datalen = ret.info.totallen - ret.hdrlen;

                    ret = decoders.TCP(buffer1, ret.offset);
                    //logger.debug(' from port: ' + ret.info.srcport + ' to port: ' + ret.info.dstport);
                    const srcport = ret.info.srcport;
                    const dstport = ret.info.dstport;
                    const src_server = srcaddr + ':' + srcport + ' -> ' + dstaddr + ':' + dstport;
                    datalen -= ret.hdrlen;
                    let buf = Buffer.from(buffer1.subarray(ret.offset, ret.offset + datalen));

                    if (tcp_last_time && Date.now() - tcp_last_time > 30000) {
                        logger.warn('Cannot capture the next packet! Is the game closed or disconnected? seq: ' + tcp_next_seq);
                        current_server = '';
                        clearTcpCache();
                    }

                    if (current_server !== src_server) {
                        try {
                            //尝试通过小包识别服务器
                            if (buf[4] === 0) {
                                const data = buf.subarray(10);
                                if (data.length) {
                                    const stream = Readable.from(data, { objectMode: false });
                                    let data1;
                                    do {
                                        const len_buf = stream.read(4);
                                        if (!len_buf) break;
                                        data1 = stream.read(len_buf.readUInt32BE() - 4);
                                        const signature = Buffer.from([0x00, 0x63, 0x33, 0x53, 0x42, 0x00]); //c3SB??
                                        if (Buffer.compare(data1.subarray(5, 5 + signature.length), signature)) break;
                                        try {
                                            let body = pb.decode(data1.subarray(18)) || {};
                                            if (current_server !== src_server) {
                                                current_server = src_server;
                                                clearTcpCache();
                                                logger.info('Got Scene Server Address: ' + src_server);
                                            }
                                            if (data1[17] === 0x2e) {
                                                body = body[1];
                                                if (body[5]) { //玩家uid
                                                    if (!user_uid) {
                                                        user_uid = BigInt(body[5]) >> 16n;
                                                        logger.info('Got player UID! UID: ' + user_uid);
                                                    }
                                                }
                                            }
                                        } catch (e) { }
                                    } while (data1 && data1.length)
                                }
                            }
                        } catch (e) { }
                        return;
                    }
                    //这里已经是识别到的服务器的包了
                    await tcp_lock.acquire();
                    if (tcp_next_seq === -1 && buf.length > 4 && buf.readUInt32BE() < 999999) { //第一次抓包可能抓到后半段的，先丢了
                        tcp_next_seq = ret.info.seqno;
                    }
                    logger.debug('TCP next seq: ' + tcp_next_seq);
                    tcp_cache[ret.info.seqno] = buf;
                    tcp_cache_size++;
                    while (tcp_cache[tcp_next_seq]) {
                        const seq = tcp_next_seq;
                        _data = _data.length === 0 ? tcp_cache[seq] : Buffer.concat([_data, tcp_cache[seq]]);
                        tcp_next_seq = (seq + tcp_cache[seq].length) >>> 0; //uint32
                        tcp_cache[seq] = undefined;
                        tcp_cache_size--;
                        tcp_last_time = Date.now();
                        setTimeout(() => {
                            if (tcp_cache[seq]) {
                                tcp_cache[seq] = undefined;
                                tcp_cache_size--;
                            }
                        }, 10000);
                    }
                    /*
                    if (tcp_cache_size > 30) {
                        logger.warn('Too much unused tcp cache! Is the game reconnected? seq: ' + tcp_next_seq + ' size:' + tcp_cache_size);
                        clearTcpCache();
                    }
                    */
                    while (_data.length > 4) {
                        let len = _data.readUInt32BE();
                        if (_data.length >= len) {
                            const packet = _data.subarray(0, len);
                            _data = _data.subarray(len);
                            processPacket(packet);
                        } else {
                            if (len > 999999) {
                                logger.error(`Invalid Length!! ${_data.length},${len},${_data.toString('hex')},${tcp_next_seq}`);
                                process.exit(1)
                            }
                            break;
                        }
                    }
                    tcp_lock.release();
                } else
                    logger.error('Unsupported IPv4 protocol: ' + PROTOCOL.IP[ret.info.protocol]);
            } else
                logger.error('Unsupported Ethertype: ' + PROTOCOL.ETHERNET[ret.info.type]);
        }
    })
}

main();<|MERGE_RESOLUTION|>--- conflicted
+++ resolved
@@ -1,9 +1,9 @@
 const cap = require('cap');
-const cors = require('cors');
 const readline = require('readline');
 const winston = require("winston");
 const zlib = require('zlib');
 const express = require('express');
+const cors = require('cors');
 const { createServer } = require('http');
 const { Server } = require('socket.io');
 const pb = require('./algo/pb');
@@ -106,38 +106,8 @@
         ]
     });
 
-<<<<<<< HEAD
     // 数据处理函数
     function generateUserData() {
-=======
-    //瞬时DPS
-    setInterval(() => {
-        const now = Date.now();
-        for (const uid of Object.keys(dps_window)) {
-            while (dps_window[uid].length > 0 && now - dps_window[uid][0].time > 1000) {
-                dps_window[uid].shift();
-            }
-            if (!realtime_dps[uid]) {
-                realtime_dps[uid] = {
-                    value: 0,
-                    max: 0,
-                }
-            }
-            realtime_dps[uid].value = 0;
-            for (const b of dps_window[uid]) {
-                realtime_dps[uid].value += b.damage;
-            }
-            if (realtime_dps[uid].value > realtime_dps[uid].max) {
-                realtime_dps[uid].max = realtime_dps[uid].value;
-            }
-        }
-    }, 100);
-
-    //express
-    app.use(cors());
-    app.use(express.static('public'));
-    app.get('/api/data', (req, res) => {
->>>>>>> 1ae333e7
         const user = {};
         for (const uid of Object.keys(total_damage)) {
             if (!user[uid]) user[uid] = {
@@ -219,6 +189,7 @@
     }, 50);
 
     //express
+    app.use(cors());
     app.use(express.static('public'));
 
     // 保留原先API，优先使用WebSocket
@@ -463,7 +434,6 @@
                                         if (!is_player) break; //排除怪物攻击
                                         const operator_uid = BigInt(hit[21] || hit[11]) >> 16n;
                                         if (!operator_uid) break;
-                                        if (typeof damage !== 'number') break;
 
                                         // 检查统计状态，如果暂停则跳过数据记录
                                         if (!isStatsEnabled) {
