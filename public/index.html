<!DOCTYPE html>
<html lang="zh-CN">

<head>
    <meta charset="UTF-8" />
    <title>星痕共鸣实时战斗数据</title>
    <style>
        body {
            font-family: "Segoe UI", sans-serif;
            background-color: #f8f9fa;
            margin: 0;
            padding: 20px;
            text-align: center;
            transition: background-color 0.3s ease, color 0.3s ease;
        }

        h1 {
            color: #2c3e50;
            margin-bottom: 10px;
            transition: color 0.3s ease;
        }

        h3 {
            color: #e67e22;
            font-weight: normal;
            transition: color 0.3s ease;
        }

        button {
            margin: 20px 0;
            padding: 10px 20px;
            font-size: 16px;
            border-radius: 8px;
            background-color: #4CAF50;
            color: white;
            border: none;
            cursor: pointer;
            transition: background-color 0.3s;
        }

        button:hover {
            background-color: #45a049;
        }

        a {
            text-decoration: none;
        }

        .card {
            max-width: 1200px;
            margin: 0 auto;
            background: white;
            border-radius: 16px;
            box-shadow: 0 8px 24px rgba(0, 0, 0, 0.1);
            padding: 20px;
            overflow-x: auto;
            transition: background-color 0.3s ease, color 0.3s ease, box-shadow 0.3s ease;
        }

        table {
            width: 100%;
            border-collapse: collapse;
            margin-top: 10px;
        }

        th {
            background-color: #3498db;
            color: white;
            font-weight: bold;
            transition: background-color 0.3s ease;
        }

        td,
        th {
            border: 1px solid #ddd;
            padding: 10px;
            text-align: center;
            transition: border-color 0.3s ease, background-color 0.3s ease;
        }

        tr:nth-child(even) {
            background-color: #f2f2f2;
            transition: background-color 0.3s ease;
        }

        .watermark {
            pointer-events: none;
            position: fixed;
            top: -100vh;
            left: -100vw;
            width: 300vw;
            height: 300vh;
            z-index: 9999;
            background-image: url('data:image/svg+xml,<svg xmlns="http://www.w3.org/2000/svg" width="200" height="100" opacity="0.05"><text x="0" y="20" font-size="20">数据仅供参考</text></svg>');
            display: flex;
            transform: rotate(-30deg);
            user-select: none;
            transition: background-image 0.3s ease;
        }

        .background {
            background-image: url("background.png");
            background-size: cover;
            position: fixed;
            height: 100vh;
            width: 100%;
            left: 0;
            bottom: 0;
            z-index: -1;
            background-repeat: no-repeat;
        }

        /* 夜间模式样式 */
        .dark-mode {
            background-color: #1a1a1a !important;
            color: #e0e0e0 !important;
        }

        .dark-mode h1 {
            color: #4fc3f7 !important;
        }

        .dark-mode h3 {
            color: #ff9800 !important;
        }

        .dark-mode .card {
            background: #2d2d2d !important;
            color: #e0e0e0 !important;
            box-shadow: 0 8px 24px rgba(0, 0, 0, 0.3) !important;
        }

        .dark-mode th {
            background-color: #1976d2 !important;
        }

        .dark-mode tr:nth-child(even) {
            background-color: #383838 !important;
        }

        .dark-mode button {
            background-color: #424242 !important;
            color: #e0e0e0 !important;
        }

        .dark-mode button:hover {
            background-color: #616161 !important;
        }

        .dark-mode td {
            border-color: #555 !important;
        }

        .dark-mode th {
            border-color: #555 !important;
        }

        .dark-mode footer {
            color: #aaa !important;
        }

        .dark-mode footer a {
            color: #4fc3f7 !important;
        }

        .dark-mode .watermark {
            background-image: url('data:image/svg+xml,<svg xmlns="http://www.w3.org/2000/svg" width="200" height="100" opacity="0.08"><text x="0" y="20" font-size="20" fill="white">数据仅供参考</text></svg>') !important;
        }

        .dark-mode select {
            background-color: #424242 !important;
            color: #e0e0e0 !important;
            border-color: #666 !important;
        }

        .dark-mode label {
            color: #e0e0e0 !important;
        }

        /* 用户控制组件样式 */
        .user-controls {
            display: flex;
            align-items: center;
            gap: 8px;
            padding: 8px;
            background: white;
            border-radius: 6px;
            border: 1px solid #ddd;
            font-size: 13px;
        }

        .user-controls input[type="checkbox"] {
            width: 16px;
            height: 16px;
            cursor: pointer;
        }

        .user-nickname-input {
            flex: 1;
            padding: 4px 8px;
            border: 1px solid #ccc;
            border-radius: 4px;
            font-size: 13px;
            min-width: 120px;
        }

        .user-uid {
            color: #666;
            font-size: 12px;
            white-space: nowrap;
        }

        .dark-mode .user-controls {
            background: #3d3d3d !important;
            border-color: #555 !important;
            color: #e0e0e0 !important;
        }

        .dark-mode .user-nickname-input {
            background: #424242 !important;
            color: #e0e0e0 !important;
            border-color: #666 !important;
        }

        .dark-mode .user-uid {
            color: #aaa !important;
        }

        .dark-mode #chartControlPanel {
            background: #2d2d2d !important;
            border-color: #555 !important;
        }

        .dark-mode #chartControlPanel h4 {
            color: #4fc3f7 !important;
        }

        /* 控制面板样式 */
        .controls-panel {
            max-width: 1200px;
            margin: 20px auto;
            background: white;
            border-radius: 16px;
            box-shadow: 0 8px 24px rgba(0, 0, 0, 0.1);
            padding: 20px;
            transition: background-color 0.3s ease, color 0.3s ease, box-shadow 0.3s ease;
        }

        .dark-mode .controls-panel {
            background: #2d2d2d !important;
            color: #e0e0e0 !important;
            box-shadow: 0 8px 24px rgba(0, 0, 0, 0.3) !important;
        }

        /* 简洁模式样式 */
        .simple-mode .damage-detail-cols,
        .simple-mode .healing-detail-cols {
            display: none !important;
        }

        .simple-mode .damage-main-col,
        .simple-mode .healing-main-col {
            display: none !important;
        }

        .simple-mode .damage-simple-col,
        .simple-mode .healing-simple-col {
            display: table-cell !important;
        }

        /* 表格样式优化 */
        table {
            table-layout: auto;
            min-width: 100%;
        }

        th, td {
            white-space: nowrap;
            padding: 8px 6px;
            font-size: 13px;
        }

        .damage-main-col, .healing-main-col {
            background-color: rgba(52, 152, 219, 0.1);
        }

        .dark-mode .damage-main-col, 
        .dark-mode .healing-main-col {
            background-color: rgba(52, 152, 219, 0.15);
        }
    </style>
</head>

<body>
    <h1>🎯 星痕共鸣实时战斗数据展示 V2.2</h1>
<<<<<<< HEAD
    <h3>⚠ 暂未区分治疗量与伤害量，将合并计算，数据仅供参考</h3>
=======
>>>>>>> 900a64ea
    <div style="margin: 20px 0;">
        <label for="sortSelect" style="margin-right: 10px; font-weight: bold;">排序方式:</label>
        <select id="sortSelect" onchange="updateSortMode()" style="padding: 8px 12px; font-size: 14px; border-radius: 5px; border: 1px solid #ddd; background-color: white;">
            <option value="uid">按UID排序 (升序)</option>
            <option value="takenDamage">按承伤排序 (降序)</option>
            <option value="damage">按总伤害排序 (降序)</option>
            <option value="dps">按总DPS排序 (降序)</option>
            <option value="realtimeDpsMax">按最大瞬时DPS排序 (降序)</option>
            <option value="healing">按总治疗排序 (降序)</option>
            <option value="hps">按总HPS排序 (降序)</option>
            <option value="realtimeHpsMax">按最大瞬时HPS排序 (降序)</option>
        </select>
    </div>
    <button onclick="clearData()">✨ 清空统计数据</button>
    <button id="statsToggleBtn" onclick="toggleStats()">⏸️ 暂停统计</button>
    <button onclick="toggleDarkMode()">🌙 夜间模式</button>
    <button onclick="toggleSimpleMode()">📋 简洁模式</button>

    <!-- DPS图表容器 -->
    <div class="card" style="margin-bottom: 20px;">
        <h3 style="margin-bottom: 15px; color: #2c3e50;">📊 实时DPS图表</h3>
        <div style="display: flex; justify-content: space-between; align-items: center; margin-bottom: 10px;">
            <div>
                <button onclick="toggleChartPanel()" style="margin-right: 10px;">⚙️ 图表设置</button>
                <span id="chartStatus" style="color: #666; font-size: 12px;">加载中...</span>
            </div>
        </div>
        <div id="dpsChart" style="width: 100%; height: 400px;"></div>
        
        <!-- 用户控制面板 -->
        <div id="chartControlPanel" style="display: none; margin-top: 15px; padding: 15px; background: #f8f9fa; border-radius: 8px; border: 1px solid #e9ecef;">
            <div style="display: flex; justify-content: space-between; align-items: center; margin-bottom: 10px;">
                <h4 style="margin: 0; color: #2c3e50;">用户显示设置</h4>
                <div>
                    <button onclick="toggleAllUsers()" style="margin-right: 5px; padding: 5px 10px; font-size: 12px;">全选/取消</button>
                    <button onclick="clearNicknames()" style="padding: 5px 10px; font-size: 12px; background-color: #dc3545; color: white;">清空昵称</button>
                </div>
            </div>
            <div id="userControlsList" class="user-controls-container" style="max-height: 200px; overflow-y: auto; display: grid; grid-template-columns: repeat(auto-fit, minmax(300px, 1fr)); gap: 8px;">
                <!-- 用户控制项将动态生成 -->
            </div>
        </div>
    </div>

    <div class="card">
        <table id="damageTable">
            <thead>
                <tr>
                    <th rowspan="2" title="角色唯一标识符/自定义昵称">角色昵称</th>
                    <th rowspan="2" title="角色职业">职业</th>
                    <th rowspan="2" title="角色在战斗中受到的伤害">承伤</th>
                    <th rowspan="2" title="角色在战斗中的暴击触发率">暴击率</th>
                    <th rowspan="2" title="角色在战斗中的幸运触发率">幸运率</th>
                    <th class="damage-main-col" colspan="4">伤害</th>
                    <th class="damage-simple-col" style="display: none;" colspan="1">伤害</th>
                    <th colspan="3">DPS</th>
                    <th class="healing-main-col" colspan="4">治疗</th>
                    <th class="healing-simple-col" style="display: none;" colspan="1">治疗</th>
                    <th colspan="3">HPS</th>
                </tr>
                <tr>
                    <th title="角色在战斗中造成的总伤害">总伤害</th>
                    <th class="damage-detail-cols" title="角色在战斗中造成的非幸运的暴击伤害">纯暴击</th>
                    <th class="damage-detail-cols" title="角色在战斗中造成的非暴击的幸运伤害">纯幸运</th>
                    <th class="damage-detail-cols" title="角色在战斗中造成的暴击的幸运伤害">暴击幸运</th>
                    <th title="角色在战斗中的最近一秒造成的伤害">瞬时DPS</th>
                    <th title="角色在战斗中的最大瞬时DPS">最大瞬时</th>
                    <th title="角色在战斗中的总DPS（以第一次技能与最后一次技能之间的时间作为有效战斗时间计算）">总DPS</th>
                    <th title="角色在战斗中造成的总治疗量">总治疗</th>
                    <th class="healing-detail-cols" title="角色在战斗中造成的非幸运的暴击治疗量">纯暴击</th>
                    <th class="healing-detail-cols" title="角色在战斗中造成的非暴击的幸运治疗量">纯幸运</th>
                    <th class="healing-detail-cols" title="角色在战斗中造成的暴击的幸运治疗量">暴击幸运</th>
                    <th title="角色在战斗中的最近一秒造成的治疗量">瞬时HPS</th>
                    <th title="角色在战斗中的最大瞬时HPS">最大瞬时</th>
                    <th title="角色在战斗中的总HPS（以第一次技能与最后一次技能之间的时间作为有效战斗时间计算）">总HPS</th>
                </tr>
            </thead>
            <tbody></tbody>
        </table>
    </div>

    <div class="watermark"></div>
    <div class="background"></div>

    <footer style="margin-top: 40px; font-size: 14px; color: #888;">
        <span>© 2025 Made with ❤️ by </span>
        <a href="https://github.com/dmlgzs/" target="_blank">Dimole</a>
        <span> and </span>
        <a href="https://github.com/dmlgzs/StarResonanceDamageCounter/graphs/contributors" target="_blank">Other Contributors</a>
        <span> | </span>
        <a href="https://github.com/dmlgzs/StarResonanceDamageCounter" target="_blank">GitHub</a>
    </footer>

    <script src="/socket.io/socket.io.js"></script>
    <script src="echarts.min.js"></script>
    <script>
        let currentSortMode = 'uid'; // 默认按UID排序
        
        // WebSocket相关变量
        let socket = null;
        let connectionStatus = 'disconnected';
        let lastDataUpdate = 0;
        let isStatsRunning = true; // 默认开启统计
        let useApiPolling = false; // 是否使用API轮询模式
        let apiPollingInterval = null; // API轮询定时器
        
        // 图表相关变量
        let userNicknames = JSON.parse(localStorage.getItem('userNicknames') || '{}');
        let visibleUsers = JSON.parse(localStorage.getItem('visibleUsers') || '{}');
        let dpsHistory = {}; // 存储每个用户的DPS历史数据
        let chart = null;
        const HISTORY_DURATION_SECONDS = 60; // 历史记录时长（秒）
        const HISTORY_FREQUENCY_PER_SECOND = 10; // 每秒记录次数
        const MAX_HISTORY_LENGTH = HISTORY_DURATION_SECONDS * HISTORY_FREQUENCY_PER_SECOND; // 60秒 * 10次/秒
        let chartDatasetMap = {}; // 缓存数据集索引，避免重建
        let lastChartUpdateTime = 0;
        let chartInitialized = false; // 标记图表是否已初始化
        
        // 多用户性能优化配置
        const CHART_CONFIG = {
            MAX_VISIBLE_USERS: 20, // 最多同时显示的用户数
            PERFORMANCE_MODE_THRESHOLD: 15, // 超过此数量启用性能模式
            UPDATE_INTERVAL_NORMAL: 33, // 正常模式更新间隔(30fps)
            UPDATE_INTERVAL_PERFORMANCE: 100, // 性能模式更新间隔(10fps)
            DATA_POINT_LIMIT: 300 // 性能模式下的数据点限制(30秒)
        };
        
        let performanceMode = false;
        let userPriorityCache = {}; // 用户优先级缓存
        let userColorMap = {}; // 用户颜色映射

        // 连接状态指示器
        function createConnectionIndicator() {
            const indicator = document.createElement('div');
            indicator.id = 'connectionIndicator';
            indicator.style.cssText = `
                position: fixed;
                top: 10px;
                right: 10px;
                padding: 8px 12px;
                border-radius: 20px;
                font-size: 12px;
                font-weight: bold;
                z-index: 10000;
                transition: all 0.3s ease;
                color: white;
            `;
            document.body.appendChild(indicator);
            return indicator;
        }

        const connectionIndicator = createConnectionIndicator();

        function updateConnectionStatus(status, message = '') {
            connectionStatus = status;
            switch (status) {
                case 'connected':
                    connectionIndicator.style.backgroundColor = '#4CAF50';
                    connectionIndicator.textContent = '🟢 已连接';
                    break;
                case 'connecting':
                    connectionIndicator.style.backgroundColor = '#FF9800';
                    connectionIndicator.textContent = '🟡 连接中...';
                    break;
                case 'disconnected':
                    connectionIndicator.style.backgroundColor = '#f44336';
                    connectionIndicator.textContent = '🔴 已断开';
                    break;
                case 'error':
                    connectionIndicator.style.backgroundColor = '#9C27B0';
                    connectionIndicator.textContent = '🟣 连接错误';
                    break;
            }
            if (message) {
                connectionIndicator.title = message;
            }
        }

        function updateTables(data) {
            try {
                if (!data || !data.user) {
                    console.warn('收到无效数据:', data);
                    return;
                }

                lastDataUpdate = Date.now();
                const damageTable = document.getElementById('damageTable').querySelector('tbody');
                damageTable.innerHTML = '';
                
                // 将数据转换为数组以便排序
                const userArray = Object.keys(data.user).map(id => ({
                    id: Number(id),
                    ...data.user[id]
                }));
                
                // 更新DPS历史数据
                updateDpsHistory(userArray);
                
                // 更新图表
                updateChart(userArray);
                
                // 更新用户控制列表
                updateUserControlsList(userArray);
                
                // 根据当前排序模式排序
                sortUserArray(userArray);
                
                // 生成表格行
                for (const user of userArray) {
                    const crit_rate = user.total_count.critical / user.total_count.total;
                    const lucky_rate = user.total_count.lucky / user.total_count.total;
                    
                    const row = document.createElement('tr');
                    
                    // 昵称列
                    const nicknameCell = document.createElement('td');
                    const nickname = userNicknames[user.id] || `UID:${user.id}`;
                    nicknameCell.textContent = nickname;
                    
                    row.appendChild(nicknameCell);
                    
                    const isSimpleMode = document.body.classList.contains('simple-mode');
                    
                    // 其他数据列
                    const otherCells = [
                        user.profession || '未知',
                        user.taken_damage || 0,
                        `${(crit_rate * 100).toFixed(2)}%`,
                        `${(lucky_rate * 100).toFixed(2)}%`,
                        user.total_damage.total,
                        // 简洁模式下跳过伤害详细列
                        ...(isSimpleMode ? [] : [
                            user.total_damage.critical,
                            user.total_damage.lucky,
                            user.total_damage.crit_lucky
                        ]),
                        user.realtime_dps,
                        user.realtime_dps_max,
                        user.total_dps.toFixed(2),
                        (user.total_healing?.total || 0),
                        // 简洁模式下跳过治疗详细列
                        ...(isSimpleMode ? [] : [
                            user.total_healing?.critical || 0,
                            user.total_healing?.lucky || 0,
                            user.total_healing?.crit_lucky || 0
                        ]),
                        user.realtime_hps || 0,
                        user.realtime_hps_max || 0,
                        (user.total_hps || 0).toFixed(2),
                    ];
                    
                    otherCells.forEach(cellData => {
                        const cell = document.createElement('td');
                        cell.textContent = cellData;
                        row.appendChild(cell);
                    });
                    
                    damageTable.appendChild(row);
                }
                
                // 检查是否需要启用性能模式
                const activeUserCount = Object.keys(dpsHistory).length;
                const shouldEnablePerformanceMode = activeUserCount > CHART_CONFIG.PERFORMANCE_MODE_THRESHOLD;
                
                if (shouldEnablePerformanceMode !== performanceMode) {
                    performanceMode = shouldEnablePerformanceMode;
                    console.log(`${performanceMode ? '启用' : '关闭'}性能模式 (用户数: ${activeUserCount})`);
                }
            } catch (err) {
                console.error('更新表格失败：', err);
            }
        }

        // WebSocket连接管理
        function connectWebSocket() {
            if (socket && socket.connected) {
                return;
            }

            updateConnectionStatus('connecting');
            
            try {
                socket = io({
                    transports: ['websocket', 'polling'], // 允许降级到轮询
                    timeout: 20000,
                    reconnectionAttempts: 5,
                    reconnectionDelay: 2000
                });

                socket.on('connect', () => {
                    console.log('WebSocket连接成功');
                    updateConnectionStatus('connected');
                    // 停止API轮询模式
                    if (useApiPolling) {
                        console.log('WebSocket重新连接，停止API轮询模式');
                        stopApiPolling();
                    }
                });

                socket.on('dataUpdate', (data) => {
                    updateTables(data);
                });

                socket.on('dataCleared', (data) => {
                    console.log('数据已清空:', data.msg);
                    // 清空表格
                    const damageTable = document.getElementById('damageTable').querySelector('tbody');
                    damageTable.innerHTML = '';
                });

                socket.on('statsStarted', (data) => {
                    console.log('统计已开始:', data.msg);
                    const button = document.getElementById('statsToggleBtn');
                    isStatsRunning = true;
                    button.textContent = '⏸️ 暂停统计';
                    localStorage.setItem('statsRunning', 'true');
                });

                socket.on('statsPaused', (data) => {
                    console.log('统计已暂停:', data.msg);
                    const button = document.getElementById('statsToggleBtn');
                    isStatsRunning = false;
                    button.textContent = '▶️ 开始统计';
                    localStorage.setItem('statsRunning', 'false');
                });

                socket.on('disconnect', (reason) => {
                    console.log('WebSocket断开连接:', reason);
                    
                    // 切换到API轮询模式
                    if (reason !== 'io client disconnect') {
                        console.log('WebSocket断开，切换到API轮询模式');
                        startApiPolling();
                    } else {
                        updateConnectionStatus('disconnected', `断开原因: ${reason}`);
                    }
                });

                socket.on('connect_error', (error) => {
                    console.error('WebSocket连接错误:', error);
                    console.log('WebSocket连接失败，切换到API轮询模式');
                    startApiPolling();
                });

                socket.on('error', (error) => {
                    console.error('WebSocket错误:', error);
                    updateConnectionStatus('error', `Socket错误: ${error.message || error}`);
                });

            } catch (error) {
                console.error('创建WebSocket连接失败:', error);
                updateConnectionStatus('error', `初始化失败: ${error.message}`);
                scheduleReconnect();
            }
        }



        // 备用的轮询机制（在WebSocket连接失败时使用）
        async function fallbackFetchData() {
            try {
                const res = await fetch('/api/data');
                const data = await res.json();
                updateTables(data);
            } catch (err) {
                console.error('备用数据获取失败：', err);
            }
        }

        // 启动API轮询模式
        function startApiPolling() {
            if (apiPollingInterval) return; // 避免重复启动
            
            useApiPolling = true;
            updateConnectionStatus('connected', 'API轮询模式');
            console.log('切换到API轮询模式');
            
            // 立即获取一次数据
            fallbackFetchData();
            
            // 每100ms轮询一次
            apiPollingInterval = setInterval(() => {
                fallbackFetchData();
            }, 100);
        }

        // 停止API轮询模式
        function stopApiPolling() {
            if (apiPollingInterval) {
                clearInterval(apiPollingInterval);
                apiPollingInterval = null;
            }
            useApiPolling = false;
        }

        // 监控WebSocket连接状态，如果连接丢失且未在API轮询模式，启动API轮询
        setInterval(() => {
            const now = Date.now();
            // 如果超过1秒没有收到数据更新且不在API轮询模式，启动API轮询
            if (now - lastDataUpdate > 1000 && connectionStatus !== 'connected' && !useApiPolling) {
                console.log('检测到连接丢失，启动API轮询模式');
                startApiPolling();
            }
        }, 100);

        function sortUserArray(userArray) {
            switch (currentSortMode) {
                case 'damage':
                    userArray.sort((a, b) => b.total_damage.total - a.total_damage.total);
                    break;
                case 'uid':
                    userArray.sort((a, b) => a.id - b.id);
                    break;
                case 'dps':
                    userArray.sort((a, b) => b.total_dps - a.total_dps);
                    break;
                case 'realtimeDpsMax':
                    userArray.sort((a, b) => b.realtime_dps_max - a.realtime_dps_max);
                    break;
                case 'takenDamage':
<<<<<<< HEAD
                    userArray.sort((a, b) => (b.taken_damage || 0) - (a.taken_damage || 0));
                    break;
                case 'healing':
                    userArray.sort((a, b) => (b.total_healing?.total || 0) - (a.total_healing?.total || 0));
                    break;
                case 'hps':
                    userArray.sort((a, b) => (b.total_hps || 0) - (a.total_hps || 0));
                    break;
                case 'realtimeHpsMax':
                    userArray.sort((a, b) => (b.realtime_hps_max || 0) - (a.realtime_hps_max || 0));
=======
                    userArray.sort((a, b) => b.taken_damage - a.taken_damage);
                    break;
                case 'healing':
                    userArray.sort((a, b) => b.total_healing.total - a.total_healing.total);
                    break;
                case 'hps':
                    userArray.sort((a, b) => b.total_hps - a.total_hps);
                    break;
                case 'realtimeHpsMax':
                    userArray.sort((a, b) => b.realtime_hps_max - a.realtime_hps_max);
>>>>>>> 900a64ea
                    break;
                default:
                    userArray.sort((a, b) => a.id - b.id);
                    break;
            }
        }

        function updateSortMode() {
            const select = document.getElementById('sortSelect');
            currentSortMode = select.value;
            localStorage.setItem('sortMode', currentSortMode);
            // 如果有数据，立即重新排序显示
            if (socket && socket.connected) {
                // WebSocket会自动推送最新数据
            } else {
                // 备用API调用
                fallbackFetchData();
            }
        }

        async function clearData() {
            // 清空历史数据和图表缓存
            dpsHistory = {};
            chartDatasetMap = {};
            userPriorityCache = {};
            userColorMap = {}; // 清空颜色映射
            performanceMode = false;
            
            // 清空ECharts图表
            if (chart && typeof chart.setOption === 'function') {
                chart.setOption({
                    series: [],
                    xAxis: {
                        data: []
                    }
                });
            }

            if (socket && socket.connected) {
                // 优先使用WebSocket清空数据
                socket.emit('clearData');
            } else {
                // 备用HTTP API
                try {
                    const res = await fetch('/api/clear');
                    const data = await res.json();
                    console.log('数据已清空:', data.msg);
                } catch (err) {
                    console.error('清空数据失败:', err);
                }
            }
        }

        function toggleDarkMode() {
            const body = document.body;
            const isDarkMode = body.classList.contains('dark-mode');
            const button = event.target;
            
            if (isDarkMode) {
                body.classList.remove('dark-mode');
                button.textContent = '🌙 夜间模式';
                localStorage.setItem('darkMode', 'false');
            } else {
                body.classList.add('dark-mode');
                button.textContent = '☀️ 日间模式';
                localStorage.setItem('darkMode', 'true');
            }
        }

        function toggleStats() {
            const button = document.getElementById('statsToggleBtn');
            
            if (isStatsRunning) {
                // 暂停统计
                isStatsRunning = false;
                button.textContent = '▶️ 开始统计';
                localStorage.setItem('statsRunning', 'false');
                
                // 通知服务器暂停统计
                if (socket && socket.connected) {
                    socket.emit('pauseStats');
                } else {
                    // 备用HTTP API
                    fetch('/api/stats/pause', { method: 'POST' })
                        .catch(err => console.error('暂停统计失败:', err));
                }
            } else {
                // 开始统计
                isStatsRunning = true;
                button.textContent = '⏸️ 暂停统计';
                localStorage.setItem('statsRunning', 'true');
                
                // 通知服务器开始统计
                if (socket && socket.connected) {
                    socket.emit('startStats');
                } else {
                    // 备用HTTP API
                    fetch('/api/stats/start', { method: 'POST' })
                        .catch(err => console.error('开始统计失败:', err));
                }
            }
        }

        // 页面加载时检查本地存储的主题偏好和排序偏好
        function initTheme() {
            const isDarkMode = localStorage.getItem('darkMode') === 'true';
            const body = document.body;
            const button = document.querySelector('button[onclick="toggleDarkMode()"]');
            
            if (isDarkMode) {
                body.classList.add('dark-mode');
                button.textContent = '☀️ 日间模式';
            }
        }

        function initSortMode() {
            const savedSortMode = localStorage.getItem('sortMode');
            if (savedSortMode) {
                currentSortMode = savedSortMode;
                document.getElementById('sortSelect').value = savedSortMode;
            }
        }

        function toggleSimpleMode() {
            const body = document.body;
            const isSimpleMode = body.classList.contains('simple-mode');
            const button = event.target;
            
            if (isSimpleMode) {
                body.classList.remove('simple-mode');
                button.textContent = '📋 简洁模式';
                localStorage.setItem('simpleMode', 'false');
            } else {
                body.classList.add('simple-mode');
                button.textContent = '📄 详细模式';
                localStorage.setItem('simpleMode', 'true');
            }
        }

        function initSimpleMode() {
            const isSimpleMode = localStorage.getItem('simpleMode') === 'true';
            const body = document.body;
            const button = document.querySelector('button[onclick="toggleSimpleMode()"]');
            
            if (isSimpleMode) {
                body.classList.add('simple-mode');
                button.textContent = '📄 详细模式';
            }
        }

        // 美观的20色配色方案
        const colors = [
            '#FF6B6B', '#4ECDC4', '#45B7D1', '#96CEB4', '#FFEAA7',
            '#DDA0DD', '#FF9F43', '#54A0FF', '#5F27CD', '#00D2D3',
            '#10AC84', '#EE5A24', '#0984E3', '#6C5CE7', '#FD79A8',
            '#FDCB6E', '#E84393', '#A29BFE', '#00B894', '#00CEC9'
        ];
        
        // 为用户分配固定颜色
        function getUserColor(userId) {
            const userIdStr = String(userId);
            
            if (!userColorMap[userIdStr]) {
                // 基于用户ID的哈希值分配颜色，确保同一个用户总是得到相同的颜色
                let hash = 0;
                for (let i = 0; i < userIdStr.length; i++) {
                    const char = userIdStr.charCodeAt(i);
                    hash = ((hash << 5) - hash) + char;
                    hash = hash & hash; // 转换为32位整数
                }
                
                // 使用哈希值选择颜色
                const colorIndex = Math.abs(hash) % colors.length;
                userColorMap[userIdStr] = colors[colorIndex];
            }
            
            return userColorMap[userIdStr];
        }

        // 用户优先级计算 - 基于DPS和活跃度
        function calculateUserPriority(userId, userArray) {
            const user = userArray.find(u => u.id.toString() === userId);
            if (!user) return 0;
            
            const dpsScore = user.realtime_dps_max || 0;
            const totalDamageScore = (user.total_damage?.total || 0) / 100000; // 归一化
            const activityScore = dpsHistory[userId] ? 
                dpsHistory[userId].filter(p => p.dps > 0).length : 0;
            
            // 手动设置昵称的用户优先级更高
            const nicknameBonus = userNicknames[userId] ? 1000 : 0;
            
            return dpsScore + totalDamageScore + activityScore + nicknameBonus;
        }
        
        // 获取优先显示的用户列表
        function getTopPriorityUsers(userArray, maxCount) {
            const userIds = Object.keys(dpsHistory).filter(userId => 
                visibleUsers[userId] !== false && 
                dpsHistory[userId] && 
                dpsHistory[userId].length > 0
            );
            
            // 计算并缓存优先级
            userIds.forEach(userId => {
                userPriorityCache[userId] = calculateUserPriority(userId, userArray);
            });
            
            // 按优先级排序并限制数量
            return userIds
                .sort((a, b) => userPriorityCache[b] - userPriorityCache[a])
                .slice(0, maxCount);
        }

        // DPS/HPS历史数据管理 - 保持数据真实性
        function updateDpsHistory(userArray) {
            const currentTime = Date.now();
            
            for (const user of userArray) {
                if (!dpsHistory[user.id]) {
                    dpsHistory[user.id] = [];
                }
                
                // 记录DPS和HPS数据
                dpsHistory[user.id].push({
                    time: currentTime,
                    dps: user.realtime_dps,
                    hps: user.realtime_hps || 0,
                    isActive: user.realtime_dps > 0 || (user.realtime_hps || 0) > 0 // 标记是否在活跃输出
                });
                
                // 保持最多60秒的数据
                const cutoffTime = currentTime - 60000; // 60秒前
                dpsHistory[user.id] = dpsHistory[user.id].filter(point => point.time > cutoffTime);
            }
        }
        
        // 初始化ECharts图表
        function initChart() {
            const chartDom = document.getElementById('dpsChart');
            if (!chartDom || typeof echarts === 'undefined') {
                console.warn('ECharts未加载或图表容器不存在');
                return;
            }
            
            chart = echarts.init(chartDom);
            
            const option = {
                backgroundColor: 'transparent',
                grid: {
                    left: '3%',
                    right: '4%',
                    bottom: '8%',
                    top: '15%',
                    containLabel: true
                },
                tooltip: {
                    trigger: 'axis',
                    backgroundColor: 'rgba(50, 50, 50, 0.9)',
                    borderColor: '#777',
                    borderWidth: 1,
                    textStyle: {
                        color: '#fff',
                        fontSize: 12
                    },
                    axisPointer: {
                        type: 'cross',
                        crossStyle: {
                            color: '#999'
                        }
                    },
                    formatter: function(params) {
                        if (params.length === 0) return '';
                        let result = `<div style="font-weight: bold; margin-bottom: 4px;">时间: ${params[0].name}</div>`;
                        params.forEach(param => {
                            if (param.value !== null && param.value !== undefined) {
                                result += `<div style="margin: 2px 0;">
                                    <span style="display: inline-block; width: 10px; height: 10px; background: ${param.color}; border-radius: 50%; margin-right: 6px;"></span>
                                    ${param.seriesName}: <span style="font-weight: bold;">${param.value}</span>
                                </div>`;
                            }
                        });
                        return result;
                    }
                },
                legend: {
                    type: 'scroll',
                    orient: 'horizontal',
                    top: 10,
                    textStyle: {
                        fontSize: 12,
                        color: '#666'
                    },
                    pageButtonItemGap: 10,
                    pageButtonPosition: 'end',
                    pageFormatter: '{current}/{total}',
                    pageIconColor: '#666',
                    pageIconInactiveColor: '#ccc',
                    pageTextStyle: {
                        color: '#666',
                        fontSize: 12
                    }
                },
                xAxis: {
                    type: 'category',
                    data: [],
                    axisLine: {
                        lineStyle: {
                            color: '#ddd'
                        }
                    },
                    axisTick: {
                        lineStyle: {
                            color: '#ddd'
                        }
                    },
                    axisLabel: {
                        color: '#666',
                        fontSize: 11,
                        formatter: function(value, index) {
                            return index % 100 === 0 ? `${60 - Math.floor(index / 10)}s` : '';
                        }
                    },
                    splitLine: {
                        show: true,
                        lineStyle: {
                            color: '#f0f0f0',
                            type: 'dashed'
                        }
                    }
                },
                yAxis: {
                    type: 'value',
                    name: 'DPS',
                    nameTextStyle: {
                        color: '#666',
                        fontSize: 12
                    },
                    axisLine: {
                        lineStyle: {
                            color: '#ddd'
                        }
                    },
                    axisTick: {
                        lineStyle: {
                            color: '#ddd'
                        }
                    },
                    axisLabel: {
                        color: '#666',
                        fontSize: 11,
                        formatter: function(value) {
                            if (value >= 1000) {
                                return (value / 1000).toFixed(1) + 'K';
                            }
                            return value;
                        }
                    },
                    splitLine: {
                        lineStyle: {
                            color: '#f0f0f0',
                            type: 'dashed'
                        }
                    }
                },
                series: []
            };
            
            chart.setOption(option);
            
            // 响应窗口大小变化
            window.addEventListener('resize', () => {
                if (chart) chart.resize();
            });
        }
        
        // 更新图表 - 增量更新避免闪烁
        function updateChart(userArray) {
            if (!chart) return;
            
            const currentTime = Date.now();
            
            // 动态更新频率控制
            const updateInterval = performanceMode ? 
                CHART_CONFIG.UPDATE_INTERVAL_PERFORMANCE : 
                CHART_CONFIG.UPDATE_INTERVAL_NORMAL;
                
            if (currentTime - lastChartUpdateTime < updateInterval) return;
            lastChartUpdateTime = currentTime;
            
            // 获取优先显示的用户
            const priorityUsers = getTopPriorityUsers(userArray, CHART_CONFIG.MAX_VISIBLE_USERS);
            performanceMode = priorityUsers.length > CHART_CONFIG.PERFORMANCE_MODE_THRESHOLD;
            
            // 性能模式下的数据长度
            const dataLength = performanceMode ? CHART_CONFIG.DATA_POINT_LIMIT : MAX_HISTORY_LENGTH;
            
            // 获取当前图表配置
            const currentOption = chart.getOption();
            const currentSeries = currentOption.series || [];
            
            // 生成时间轴数据 (只在初次或数据长度变化时更新)
            if (!chartInitialized || currentOption.xAxis[0].data.length !== dataLength) {
                const xAxisData = [];
                for (let i = 0; i < dataLength; i++) {
                    xAxisData.push('');
                }
                
                chart.setOption({
                    xAxis: {
                        data: xAxisData
                    }
                }, false, true); // 不合并，静默更新
                
                chartInitialized = true;
            }
            
            // 增量更新series - 关键优化
            const updatedSeries = [];
            const existingSeriesMap = {};
            
            // 建立现有series映射
            currentSeries.forEach((series, index) => {
                existingSeriesMap[series.name] = { index, series };
            });
            
            // 处理每个优先用户
            priorityUsers.forEach((userId, index) => {
                const history = dpsHistory[userId];
                const nickname = userNicknames[userId] || `UID:${userId}`;
                const color = getUserColor(userId); // 使用固定颜色映射
                
                // 构建数据数组
                const data = new Array(dataLength).fill(null);
                
                // 填充真实数据点
                const timeStep = performanceMode ? 200 : 100;
                history.forEach(point => {
                    const timeAgo = currentTime - point.time;
                    const dataIndex = dataLength - 1 - Math.floor(timeAgo / timeStep);
                    if (dataIndex >= 0 && dataIndex < dataLength) {
                        data[dataIndex] = point.dps;
                    }
                });
                
                // 线条样式
                const lineWidths = [3, 2.5, 2.2, 1.8, 1.5];
                const widthIndex = Math.floor(index / 4) % lineWidths.length;
                const lineWidth = performanceMode ? Math.max(1.5, lineWidths[widthIndex] - 0.5) : lineWidths[widthIndex];
                
                // 检查是否存在同名series
                if (existingSeriesMap[nickname]) {
                    // 更新现有series数据 - 避免重建
                    const existingSeries = existingSeriesMap[nickname].series;
                    updatedSeries.push({
                        ...existingSeries,
                        data: data,
                        lineStyle: {
                            ...existingSeries.lineStyle,
                            color: color,
                            width: lineWidth
                        },
                        itemStyle: {
                            color: color
                        }
                    });
                } else {
                    // 创建新series
                    updatedSeries.push({
                        name: nickname,
                        type: 'line',
                        data: data,
                        lineStyle: {
                            color: color,
                            width: lineWidth,
                            cap: 'round',
                            join: 'round'
                        },
                        itemStyle: {
                            color: color
                        },
                        symbol: 'none',
                        smooth: 0.15, // 减少平滑度避免过度计算
                        connectNulls: false,
                        sampling: 'lttb',
                        animation: false, // 完全禁用动画
                        silent: false, // 保持交互性
                        emphasis: {
                            focus: 'series',
                            lineStyle: {
                                width: lineWidth + 0.5
                            }
                        }
                    });
                }
            });
            
            // 使用增量更新，避免完全重绘
            chart.setOption({
                series: updatedSeries,
                // 同时更新主题相关样式（避免深色模式切换时的闪烁）
                legend: {
                    textStyle: {
                        color: document.body.classList.contains('dark-mode') ? '#cbd5e1' : '#666'
                    }
                }
            }, false, true); // notMerge=false, lazyUpdate=true
            
            // 更新状态显示
            updateChartStatus(priorityUsers.length, Object.keys(dpsHistory).length);
        }
        
        // 更新图表状态显示
        function updateChartStatus(visibleCount, totalCount) {
            const statusElement = document.getElementById('chartStatus');
            if (!statusElement) return;
            
            statusElement.textContent = `显示 ${visibleCount}/${totalCount} 用户`;
            statusElement.style.color = '#666';
        }
        
        // 更新用户控制列表
        function updateUserControlsList(userArray) {
            const controlsList = document.getElementById('userControlsList');
            if (!controlsList) return;
            
            const existingControls = new Set(Array.from(controlsList.children).map(el => el.dataset.userId));
            
            for (const user of userArray) {
                if (existingControls.has(String(user.id))) continue;
                
                const nickname = userNicknames[user.id] || `UID:${user.id}`;
                const isVisible = visibleUsers[user.id] !== false;
                
                const controlDiv = document.createElement('div');
                controlDiv.className = 'user-controls';
                controlDiv.dataset.userId = user.id;
                controlDiv.innerHTML = `
                    <input type="checkbox" class="visibility-checkbox" ${isVisible ? 'checked' : ''} onchange="toggleUserVisibility(${user.id}, this.checked)">
                    <input type="text" class="user-nickname-input" value="${userNicknames[user.id] || ''}" placeholder="昵称" onchange="updateNickname(${user.id}, this.value)" oninput="updateNickname(${user.id}, this.value)">
                    <span class="user-uid">(UID:${user.id})</span>
                `;
                
                controlsList.appendChild(controlDiv);
            }
        }
        
        // 更新昵称
        function updateNickname(userId, nickname) {
            if (nickname.trim()) {
                userNicknames[userId] = nickname.trim();
            } else {
                delete userNicknames[userId];
            }
            localStorage.setItem('userNicknames', JSON.stringify(userNicknames));
        }
        
        // 切换用户可见性
        function toggleUserVisibility(userId, isVisible) {
            if (isVisible) {
                delete visibleUsers[userId];
            } else {
                visibleUsers[userId] = false;
            }
            localStorage.setItem('visibleUsers', JSON.stringify(visibleUsers));
        }
        
        // 切换图表面板显示
        function toggleChartPanel() {
            const panel = document.getElementById('chartControlPanel');
            if (!panel) return;
            
            if (panel.style.display === 'none') {
                panel.style.display = 'block';
            } else {
                panel.style.display = 'none';
            }
        }
        
        // 全选/取消全选
        function toggleAllUsers() {
            const checkboxes = document.querySelectorAll('.visibility-checkbox');
            const allChecked = Array.from(checkboxes).every(cb => cb.checked);
            
            checkboxes.forEach(cb => {
                cb.checked = !allChecked;
                const userId = cb.parentElement.dataset.userId;
                if (!allChecked) {
                    delete visibleUsers[userId];
                } else {
                    visibleUsers[userId] = false;
                }
            });
            
            localStorage.setItem('visibleUsers', JSON.stringify(visibleUsers));
        }
        
        // 清空所有昵称
        function clearNicknames() {
            if (confirm('确定要清空所有自定义昵称吗？')) {
                userNicknames = {};
                localStorage.setItem('userNicknames', JSON.stringify(userNicknames));
                
                // 清空控制面板中的所有昵称输入框
                document.querySelectorAll('.user-nickname-input').forEach(input => {
                    input.value = '';
                });
            }
        }

        // 初始化
        connectWebSocket();
        initTheme();
        initSimpleMode();
        initSortMode();
        initChart();
        
        // 页面卸载时清理连接
        window.addEventListener('beforeunload', () => {
            if (socket) {
                socket.disconnect();
            }
            if (apiPollingInterval) {
                clearInterval(apiPollingInterval);
            }
        });
    </script>
</body>

</html><|MERGE_RESOLUTION|>--- conflicted
+++ resolved
@@ -293,10 +293,6 @@
 
 <body>
     <h1>🎯 星痕共鸣实时战斗数据展示 V2.2</h1>
-<<<<<<< HEAD
-    <h3>⚠ 暂未区分治疗量与伤害量，将合并计算，数据仅供参考</h3>
-=======
->>>>>>> 900a64ea
     <div style="margin: 20px 0;">
         <label for="sortSelect" style="margin-right: 10px; font-weight: bold;">排序方式:</label>
         <select id="sortSelect" onchange="updateSortMode()" style="padding: 8px 12px; font-size: 14px; border-radius: 5px; border: 1px solid #ddd; background-color: white;">
@@ -717,18 +713,6 @@
                     userArray.sort((a, b) => b.realtime_dps_max - a.realtime_dps_max);
                     break;
                 case 'takenDamage':
-<<<<<<< HEAD
-                    userArray.sort((a, b) => (b.taken_damage || 0) - (a.taken_damage || 0));
-                    break;
-                case 'healing':
-                    userArray.sort((a, b) => (b.total_healing?.total || 0) - (a.total_healing?.total || 0));
-                    break;
-                case 'hps':
-                    userArray.sort((a, b) => (b.total_hps || 0) - (a.total_hps || 0));
-                    break;
-                case 'realtimeHpsMax':
-                    userArray.sort((a, b) => (b.realtime_hps_max || 0) - (a.realtime_hps_max || 0));
-=======
                     userArray.sort((a, b) => b.taken_damage - a.taken_damage);
                     break;
                 case 'healing':
@@ -739,13 +723,13 @@
                     break;
                 case 'realtimeHpsMax':
                     userArray.sort((a, b) => b.realtime_hps_max - a.realtime_hps_max);
->>>>>>> 900a64ea
                     break;
                 default:
                     userArray.sort((a, b) => a.id - b.id);
                     break;
             }
         }
+
 
         function updateSortMode() {
             const select = document.getElementById('sortSelect');
