<!DOCTYPE html>
<html lang="zh-CN">

<head>
    <meta charset="UTF-8" />
    <title>星痕共鸣实时战斗数据</title>
    <script src="./echarts.min.js"></script>
    <script src="/socket.io/socket.io.js"></script>
    <style>
        body {
            font-family: "Segoe UI", sans-serif;
            background-color: #f8f9fa;
<<<<<<< HEAD
            background-image: url('./background.png');
=======
>>>>>>> cb177a70
            background-size: cover;
            background-position: center;
            background-repeat: no-repeat;
            background-attachment: fixed;
            margin: 0;
            padding: 20px;
            text-align: center;
            transition: background-color 0.3s ease, color 0.3s ease;
        }

        h1 {
            color: #2c3e50;
            margin-bottom: 10px;
            transition: color 0.3s ease;
        }

        h3 {
            color: #e67e22;
            font-weight: normal;
            transition: color 0.3s ease;
        }

        button {
            margin: 20px 0;
            padding: 10px 20px;
            font-size: 16px;
            border-radius: 8px;
            background-color: #4CAF50;
            color: white;
            border: none;
            cursor: pointer;
            transition: background-color 0.3s;
        }

        button:hover {
            background-color: #45a049;
        }

        a {
            text-decoration: none;
        }

        .card {
            max-width: 1200px;
            margin: 0 auto;
            background: white;
            border-radius: 16px;
            box-shadow: 0 8px 24px rgba(0, 0, 0, 0.1);
            padding: 20px;
            overflow-x: auto;
            transition: background-color 0.3s ease, color 0.3s ease, box-shadow 0.3s ease;
        }

        table {
            width: 100%;
            border-collapse: collapse;
            margin-top: 10px;
        }

        th {
            background-color: #3498db;
            color: white;
            font-weight: bold;
            transition: background-color 0.3s ease;
        }

        td,
        th {
            border: 1px solid #ddd;
            padding: 10px;
            text-align: center;
            transition: border-color 0.3s ease, background-color 0.3s ease;
        }

        tr:nth-child(even) {
            background-color: #f2f2f2;
            transition: background-color 0.3s ease;
        }

        .watermark {
            pointer-events: none;
            position: fixed;
            top: -100vh;
            left: -100vw;
            width: 300vw;
            height: 300vh;
            z-index: 9999;
            background-image: url('data:image/svg+xml,<svg xmlns="http://www.w3.org/2000/svg" width="200" height="100" opacity="0.05"><text x="0" y="20" font-size="20">数据仅供参考</text></svg>');
            display: flex;
            transform: rotate(-30deg);
            user-select: none;
            transition: background-image 0.3s ease;
        }

        /* 夜间模式样式 */
        .dark-mode {
            background-color: #1a1a1a !important;
<<<<<<< HEAD
            background-image: url('./background.png') !important;
=======
>>>>>>> cb177a70
            background-size: cover !important;
            background-position: center !important;
            background-repeat: no-repeat !important;
            background-attachment: fixed !important;
            color: #e0e0e0 !important;
        }

        .dark-mode h1 {
            color: #4fc3f7 !important;
        }

        .dark-mode h3 {
            color: #ff9800 !important;
        }

        .dark-mode .card {
            background: #2d2d2d !important;
            color: #e0e0e0 !important;
            box-shadow: 0 8px 24px rgba(0, 0, 0, 0.3) !important;
        }

        .dark-mode th {
            background-color: #1976d2 !important;
        }

        .dark-mode tr:nth-child(even) {
            background-color: #383838 !important;
        }

        .dark-mode button {
            background-color: #424242 !important;
            color: #e0e0e0 !important;
        }

        .dark-mode button:hover {
            background-color: #616161 !important;
        }

        .dark-mode td {
            border-color: #555 !important;
        }

        .dark-mode th {
            border-color: #555 !important;
        }

        .dark-mode footer {
            color: #aaa !important;
        }

        .dark-mode footer a {
            color: #4fc3f7 !important;
        }

        .dark-mode .watermark {
            background-image: url('data:image/svg+xml,<svg xmlns="http://www.w3.org/2000/svg" width="200" height="100" opacity="0.08"><text x="0" y="20" font-size="20" fill="white">数据仅供参考</text></svg>') !important;
        }

        .dark-mode select {
            background-color: #424242 !important;
            color: #e0e0e0 !important;
            border-color: #666 !important;
        }

        .dark-mode label {
            color: #e0e0e0 !important;
        }

        /* 图表容器样式 */
        .chart-container {
            max-width: 1200px;
            margin: 20px auto;
            background: white;
            border-radius: 16px;
            box-shadow: 0 8px 24px rgba(0, 0, 0, 0.1);
            padding: 20px;
            transition: background-color 0.3s ease, color 0.3s ease, box-shadow 0.3s ease;
        }

        .dark-mode .chart-container {
            background: #2d2d2d !important;
            color: #e0e0e0 !important;
            box-shadow: 0 8px 24px rgba(0, 0, 0, 0.3) !important;
        }

        .user-controls {
            display: flex;
            align-items: center;
            gap: 8px;
            justify-content: center;
            padding: 5px 10px;
            border: 1px solid #ddd;
            border-radius: 8px;
            background: #f9f9f9;
            transition: all 0.3s ease;
        }

        .dark-mode .user-controls {
            border-color: #555;
            background: #3d3d3d;
        }

        .visibility-checkbox {
            transform: scale(0.9);
        }

        .user-nickname-input {
            background: transparent;
            border: 1px dashed #999;
            padding: 2px 6px;
            font-size: 12px;
            width: 60px;
            text-align: center;
            border-radius: 3px;
        }

        .dark-mode .user-nickname-input {
            border-color: #666;
            color: #e0e0e0;
        }

        .user-uid {
            font-size: 11px;
            color: #666;
            font-family: monospace;
        }

        .dark-mode .user-uid {
            color: #aaa;
        }

        /* 弹窗样式 */
        .modal {
            display: none;
            position: fixed;
            z-index: 10000;
            left: 0;
            top: 0;
            width: 100%;
            height: 100%;
            background-color: rgba(0, 0, 0, 0.5);
            animation: fadeIn 0.3s ease;
        }

        .modal-content {
            background-color: white;
            margin: 5% auto;
            border-radius: 16px;
            box-shadow: 0 8px 32px rgba(0, 0, 0, 0.2);
            width: 90%;
            max-width: 800px;
            max-height: 80vh;
            overflow: hidden;
            animation: slideIn 0.3s ease;
        }

        .modal-header {
            background-color: #3498db;
            color: white;
            padding: 20px;
            display: flex;
            justify-content: space-between;
            align-items: center;
        }

        .modal-header h3 {
            margin: 0;
            color: white;
        }

        .close-button {
            font-size: 28px;
            font-weight: bold;
            cursor: pointer;
            transition: color 0.3s ease;
        }

        .close-button:hover {
            color: #f0f0f0;
        }

        .modal-body {
            padding: 20px;
        }

        /* 夜间模式下的弹窗样式 */
        .dark-mode .modal-content {
            background-color: #2d2d2d;
            color: #e0e0e0;
        }

        .dark-mode .modal-header {
            background-color: #1976d2;
        }

        /* 移动设备响应式设计 */
        @media (max-width: 768px) {
            .modal-content {
                margin: 2% auto;
                width: 95%;
                max-height: 90vh;
            }
            
            .modal-header {
                padding: 15px;
            }
            
            .modal-body {
                padding: 15px;
            }
            
            #userControlsList {
                max-height: 300px;
                gap: 8px;
            }
            
            .user-controls {
                flex-direction: column;
                gap: 5px;
                padding: 8px;
            }
            
            .user-nickname-input {
                width: 80px;
            }
        }

        /* 弹窗动画 */
        @keyframes fadeIn {
            from { opacity: 0; }
            to { opacity: 1; }
        }

        @keyframes slideIn {
            from { 
                transform: translateY(-50px);
                opacity: 0;
            }
            to { 
                transform: translateY(0);
                opacity: 1;
            }
        }

        /* 服务器状态提示样式 */
        .server-status {
            position: fixed;
            top: 20px;
            right: 20px;
            padding: 12px 20px;
            border-radius: 8px;
            font-size: 14px;
            font-weight: bold;
            z-index: 10001;
            transition: all 0.3s ease;
            transform: translateX(100%);
            opacity: 0;
            max-width: 300px;
            box-shadow: 0 4px 12px rgba(0, 0, 0, 0.15);
        }

        .server-status.show {
            transform: translateX(0);
            opacity: 1;
        }

        .server-status.connected {
            background-color: #4CAF50;
            color: white;
            border-left: 4px solid #45a049;
        }

        .server-status.disconnected {
            background-color: #f44336;
            color: white;
            border-left: 4px solid #d32f2f;
        }

        .server-status.reconnecting {
            background-color: #ff9800;
            color: white;
            border-left: 4px solid #f57c00;
        }

        .server-status.api-mode {
            background-color: #2196F3;
            color: white;
            border-left: 4px solid #1976D2;
        }

        /* 夜间模式下的服务器状态提示 */
        .dark-mode .server-status {
            box-shadow: 0 4px 12px rgba(0, 0, 0, 0.3);
        }

        .dark-mode .server-status.connected {
            background-color: #388E3C;
            border-left-color: #2E7D32;
        }

        .dark-mode .server-status.disconnected {
            background-color: #D32F2F;
            border-left-color: #C62828;
        }

        .dark-mode .server-status.reconnecting {
            background-color: #F57C00;
            border-left-color: #EF6C00;
        }

        .dark-mode .server-status.api-mode {
            background-color: #1976D2;
            border-left-color: #1565C0;
        }

        /* 移动设备响应式 */
        @media (max-width: 768px) {
            .server-status {
                top: 10px;
                right: 10px;
                left: 10px;
                max-width: none;
                font-size: 13px;
                padding: 10px 15px;
            }
        }

        /* 简洁模式样式 */
        .simple-mode .damage-detail-cols,
        .simple-mode .healing-detail-cols {
            display: none !important;
        }

        .simple-mode .damage-main-col,
        .simple-mode .healing-main-col {
            display: none !important;
        }

        .simple-mode .damage-simple-col,
        .simple-mode .healing-simple-col {
            display: table-cell !important;
        }
    </style>
</head>

<body>
    <h1>🎯 星痕共鸣实时战斗数据展示 V2.2.2</h1>
    <div style="margin: 20px 0;">
        <label for="sortSelect" style="margin-right: 10px; font-weight: bold;">排序方式:</label>
        <select id="sortSelect" onchange="updateSortMode()" style="padding: 8px 12px; font-size: 14px; border-radius: 5px; border: 1px solid #ddd; background-color: white;">
            <option value="uid">按UID排序 (升序)</option>
            <option value="takenDamage">按承伤排序 (降序)</option>
            <option value="damage">按总伤害排序 (降序)</option>
            <option value="dps">按总DPS排序 (降序)</option>
            <option value="realtimeDpsMax">按最大瞬时DPS排序 (降序)</option>
            <option value="healing">按总治疗排序 (降序)</option>
            <option value="hps">按总HPS排序 (降序)</option>
            <option value="realtimeHpsMax">按最大瞬时HPS排序 (降序)</option>
        </select>
    </div>
    <button onclick="clearData()">✨ 清空统计数据</button>
    <button id="pauseButton" onclick="togglePause()">⏸️ 暂停统计</button>
    <button onclick="toggleDarkMode()">🌙 夜间模式</button>
    <button onclick="toggleSimpleMode()">📋 简洁模式</button>
    <button onclick="toggleControlsModal()">⚙️ 用户设置</button>

    <!-- 控制面板弹窗 -->
    <div id="controlsModal" class="modal">
        <div class="modal-content">
            <div class="modal-header">
                <span>⚙️ 用户控制面板</span>
                <span class="close-button" onclick="toggleControlsModal()">&times;</span>
            </div>
            <div class="modal-body">
                <div style="margin-bottom: 15px; text-align: center;">
                    <button onclick="toggleAllUsers()">🔄 全选/取消全选</button>
                    <button onclick="clearNicknames()">🗑️ 清空所有昵称</button>
                </div>
                <div id="userControlsList" style="display: flex; flex-wrap: wrap; gap: 10px; justify-content: center; max-height: 400px; overflow-y: auto;">
                    <!-- 用户控制项将在这里动态生成 -->
                </div>
            </div>
        </div>
    </div>

    <!-- 服务器状态提示 -->
    <div id="serverStatus" class="server-status">
        <span id="serverStatusText">连接中...</span>
    </div>

    <!-- DPS折线图 -->
    <div class="chart-container">
        <h3 style="margin-top: 0; display: flex; justify-content: space-between; align-items: center;">
            📈 DPS趋势
            <span id="chartStatus" style="font-size: 12px; color: #666; font-weight: normal;"></span>
        </h3>
        <div id="dpsChart" style="width: 100%; height: 350px;"></div>
    </div>

    <div class="card">
        <table id="damageTable">
            <thead>
                <tr>
                    <th rowspan="2" title="角色唯一标识符/自定义昵称">角色昵称</th>
                    <th rowspan="2" title="角色职业">职业</th>
                    <th rowspan="2" title="角色在战斗中受到的伤害">承伤</th>
                    <th rowspan="2" title="角色在战斗中的暴击触发率">暴击率</th>
                    <th rowspan="2" title="角色在战斗中的幸运触发率">幸运率</th>
                    <th class="damage-main-col" colspan="4">伤害</th>
                    <th class="damage-simple-col" style="display: none;" colspan="1">伤害</th>
                    <th colspan="3">DPS</th>
                    <th class="healing-main-col" colspan="4">治疗</th>
                    <th class="healing-simple-col" style="display: none;" colspan="1">治疗</th>
                    <th colspan="3">HPS</th>
                </tr>
                <tr>
                    <th title="角色在战斗中造成的总伤害">总伤害</th>
                    <th class="damage-detail-cols" title="角色在战斗中造成的非幸运的暴击伤害">纯暴击</th>
                    <th class="damage-detail-cols" title="角色在战斗中造成的非暴击的幸运伤害">纯幸运</th>
                    <th class="damage-detail-cols" title="角色在战斗中造成的暴击的幸运伤害">暴击幸运</th>
                    <th title="角色在战斗中的最近一秒造成的伤害">瞬时DPS</th>
                    <th title="角色在战斗中的最大瞬时DPS">最大瞬时</th>
                    <th title="角色在战斗中的总DPS（以第一次技能与最后一次技能之间的时间作为有效战斗时间计算）">总DPS</th>
                    <th title="角色在战斗中造成的总治疗量">总治疗</th>
                    <th class="healing-detail-cols" title="角色在战斗中造成的非幸运的暴击治疗量">纯暴击</th>
                    <th class="healing-detail-cols" title="角色在战斗中造成的非暴击的幸运治疗量">纯幸运</th>
                    <th class="healing-detail-cols" title="角色在战斗中造成的暴击的幸运治疗量">暴击幸运</th>
                    <th title="角色在战斗中的最近一秒造成的伤害和治疗量">瞬时HPS</th>
                    <th title="角色在战斗中的最大瞬时HPS">最大瞬时</th>
                    <th title="角色在战斗中的总HPS（以第一次技能与最后一次技能之间的时间作为有效战斗时间计算）">总HPS</th>
                </tr>
            </thead>
            <tbody></tbody>
        </table>
    </div>

    <div class="watermark"></div>

    <footer style="margin-top: 40px; font-size: 14px; color: #888;">
        <span>© 2025 Made with ❤️ by </span>
        <a href="https://github.com/dmlgzs/" target="_blank">Dimole</a>
        <span> and </span>
        <a href="https://github.com/dmlgzs/StarResonanceDamageCounter/graphs/contributors" target="_blank">Other Contributors</a>
        <span> | </span>
        <a href="https://github.com/dmlgzs/StarResonanceDamageCounter" target="_blank">GitHub</a>
    </footer>

    <script>
        let currentSortMode = 'uid'; // 默认按UID排序
        let userNicknames = JSON.parse(localStorage.getItem('userNicknames') || '{}');
        let visibleUsers = JSON.parse(localStorage.getItem('visibleUsers') || '{}');
        let dpsHistory = {}; // 存储每个用户的DPS历史数据
        let chart = null;
        const HISTORY_DURATION_SECONDS = 60; // 历史记录时长（秒）
        const HISTORY_FREQUENCY_PER_SECOND = 10; // 每秒记录次数
        const MAX_HISTORY_LENGTH = HISTORY_DURATION_SECONDS * HISTORY_FREQUENCY_PER_SECOND; // 60秒 * 10次/秒
        let chartDatasetMap = {}; // 缓存数据集索引，避免重建
        let lastUpdateTime = 0;
        let chartInitialized = false; // 标记图表是否已初始化
        let userColorMap = {}; // 用户固定颜色映射
        let isUpdatingFromLegend = false; // 防止图例事件和控制面板事件相互触发
        
        // WebSocket连接相关变量
        let socket = null;
        let isWebSocketConnected = false;
        let lastWebSocketMessage = Date.now();
        let webSocketReconnectAttempts = 0;
        let fallbackToAPI = false;
        let apiInterval = null;
        
        // 暂停统计相关变量
        let isPaused = false;
        
<<<<<<< HEAD
=======
        // 服务器状态提示相关变量
        let serverStatusTimeout = null;
        
>>>>>>> cb177a70
        // 多用户性能优化配置
        const CHART_CONFIG = {
            MAX_VISIBLE_USERS: 20, // 最多同时显示的用户数
            PERFORMANCE_MODE_THRESHOLD: 15, // 超过此数量启用性能模式
            UPDATE_INTERVAL_NORMAL: 33, // 正常模式更新间隔(30fps)
            UPDATE_INTERVAL_PERFORMANCE: 100, // 性能模式更新间隔(10fps)
            DATA_POINT_LIMIT: 300 // 性能模式下的数据点限制(30秒)
        };
        
        let performanceMode = false;
        let userPriorityCache = {}; // 用户优先级缓存
        
        // 美观的20色配色方案
        const colors = [
            '#FF6B6B', '#4ECDC4', '#45B7D1', '#96CEB4', '#FFEAA7',
            '#DDA0DD', '#FF9F43', '#54A0FF', '#5F27CD', '#00D2D3',
            '#10AC84', '#EE5A24', '#0984E3', '#6C5CE7', '#FD79A8',
            '#FDCB6E', '#E84393', '#A29BFE', '#00B894', '#00CEC9'
        ];
        
        // 为用户分配固定颜色
        function getUserColor(userId) {
            const userIdStr = String(userId);
            
            if (!userColorMap[userIdStr]) {
                // 基于用户ID的哈希值分配颜色，确保同一个用户总是得到相同的颜色
                let hash = 0;
                for (let i = 0; i < userIdStr.length; i++) {
                    const char = userIdStr.charCodeAt(i);
                    hash = ((hash << 5) - hash) + char;
                    hash = hash & hash; // 转换为32位整数
                }
                
                // 使用哈希值选择颜色
                const colorIndex = Math.abs(hash) % colors.length;
                userColorMap[userIdStr] = colors[colorIndex];
            }
            
            return userColorMap[userIdStr];
        }

        // 服务器状态提示管理
        function showServerStatus(status, message, autoHide = true) {
            const statusElement = document.getElementById('serverStatus');
            const textElement = document.getElementById('serverStatusText');
            
            if (!statusElement || !textElement) return;
            
            // 清除之前的自动隐藏定时器
            if (serverStatusTimeout) {
                clearTimeout(serverStatusTimeout);
                serverStatusTimeout = null;
            }
            
            // 更新状态样式
            statusElement.className = 'server-status show ' + status;
            textElement.textContent = message;
            
            // 自动隐藏（连接成功状态3秒后隐藏，其他状态不自动隐藏）
            if (autoHide && status === 'connected') {
                serverStatusTimeout = setTimeout(() => {
                    hideServerStatus();
                }, 3000);
            }
        }
        
        function hideServerStatus() {
            const statusElement = document.getElementById('serverStatus');
            if (statusElement) {
                statusElement.classList.remove('show');
            }
            if (serverStatusTimeout) {
                clearTimeout(serverStatusTimeout);
                serverStatusTimeout = null;
            }
        }
        
        // 用户优先级计算 - 基于DPS和活跃度
        function calculateUserPriority(userId, userArray) {
            const user = userArray.find(u => u.id.toString() === userId);
            if (!user) return 0;
            
            const dpsScore = user.realtime_dps_max || 0;
            const totalDamageScore = (user.total_damage?.total || 0) / 100000; // 归一化
            const activityScore = dpsHistory[userId] ? 
                dpsHistory[userId].filter(p => p.dps > 0).length : 0;
            
            // 手动设置昵称的用户优先级更高
            const nicknameBonus = userNicknames[userId] ? 1000 : 0;
            
            return dpsScore + totalDamageScore + activityScore + nicknameBonus;
        }
        
        // 获取优先显示的用户列表
        function getTopPriorityUsers(userArray, maxCount) {
            const userIds = Object.keys(dpsHistory).filter(userId => 
                visibleUsers[userId] !== false && 
                dpsHistory[userId] && 
                dpsHistory[userId].length > 0
            );
            
            // 计算并缓存优先级
            userIds.forEach(userId => {
                userPriorityCache[userId] = calculateUserPriority(userId, userArray);
            });
            
            // 按优先级排序并限制数量
            return userIds
                .sort((a, b) => userPriorityCache[b] - userPriorityCache[a])
                .slice(0, maxCount);
        }

        // WebSocket连接初始化
        function initWebSocket() {
            try {
<<<<<<< HEAD
=======
                showServerStatus('reconnecting', '🔄 正在连接服务器...', false);
>>>>>>> cb177a70
                socket = io();
                
                socket.on('connect', () => {
                    console.log('WebSocket连接成功');
                    isWebSocketConnected = true;
                    lastWebSocketMessage = Date.now();
                    webSocketReconnectAttempts = 0;
<<<<<<< HEAD
=======
                    showServerStatus('connected', '✅ 服务器连接成功');
>>>>>>> cb177a70
                    
                    // 如果之前启用了API备用，现在切换回WebSocket
                    if (fallbackToAPI) {
                        console.log('WebSocket重连成功，从API模式切换回WebSocket模式');
                        fallbackToAPI = false;
                        stopAPIFallback();
                    }
                });
                
                socket.on('disconnect', () => {
                    console.log('WebSocket连接断开');
                    isWebSocketConnected = false;
                    webSocketReconnectAttempts++;
<<<<<<< HEAD
=======
                    if (!fallbackToAPI) showServerStatus('disconnected', '❌ 服务器连接断开', false);
>>>>>>> cb177a70
                });
                
                socket.on('data', (data) => {
                    lastWebSocketMessage = Date.now();
                    // 暂停时不处理数据更新
                    if (!isPaused) {
                        processDataUpdate(data);
                    }
                });
                
                socket.on('connect_error', (error) => {
                    console.error('WebSocket连接错误:', error);
                    isWebSocketConnected = false;
<<<<<<< HEAD
=======
                    if (!fallbackToAPI) showServerStatus('disconnected', '❌ 服务器连接失败', false);
>>>>>>> cb177a70
                });
                
            } catch (error) {
                console.error('WebSocket初始化失败:', error);
<<<<<<< HEAD
=======
                showServerStatus('disconnected', '❌ WebSocket初始化失败', false);
>>>>>>> cb177a70
                startAPIFallback();
            }
        }
        
        // 监控WebSocket连接状态，5秒无消息则切换到API
        function monitorWebSocketConnection() {
            setInterval(() => {
                // 暂停时不进行连接监控
                if (isPaused) return;
                
                const timeSinceLastMessage = Date.now() - lastWebSocketMessage;
                
                if (timeSinceLastMessage > 5000 && !fallbackToAPI) {
                    console.warn('WebSocket超过5秒无消息，切换到API轮询模式');
                    fallbackToAPI = true;
<<<<<<< HEAD
=======
                    showServerStatus('api-mode', '📡 切换到API轮询模式', false);
>>>>>>> cb177a70
                    startAPIFallback();
                }
            }, 5000); // 每5秒检查一次
        }
        
        // 启动API备用模式
        function startAPIFallback() {
            if (apiInterval) return; // 避免重复启动
            
            console.log('启动API轮询备用模式');
<<<<<<< HEAD
=======
            showServerStatus('api-mode', '📡 使用API轮询模式', false);
>>>>>>> cb177a70
            apiInterval = setInterval(fetchDataAndUpdateTables, 100);
        }
        
        // 停止API备用模式
        function stopAPIFallback() {
            if (apiInterval) {
                clearInterval(apiInterval);
                apiInterval = null;
                console.log('停止API轮询备用模式');
            }
        }
        
        // 处理数据更新（WebSocket和API通用）
        function processDataUpdate(data) {
            try {
                const damageTable = document.getElementById('damageTable').querySelector('tbody');
                damageTable.innerHTML = '';
                
                // 将数据转换为数组以便排序
                const userArray = Object.keys(data.user).map(id => ({
                    id: Number(id),
                    ...data.user[id]
                }));
                
                // 更新DPS历史数据
                updateDpsHistory(userArray);
                
                // 更新用户控制列表
                updateUserControlsList(userArray);
                
                // 根据当前排序模式排序
                sortUserArray(userArray);
                
                // 过滤不可见的用户
                const visibleUserArray = userArray.filter(user => visibleUsers[user.id] !== false);
                
                // 生成表格行
                for (const user of visibleUserArray) {
                    const crit_rate = user.total_count.critical / user.total_count.total;
                    const lucky_rate = user.total_count.lucky / user.total_count.total;
                    
                    const row = document.createElement('tr');
                    
                    // 昵称列
                    const nicknameCell = document.createElement('td');
                    const nickname = userNicknames[user.id] || `UID:${user.id}`;
                    nicknameCell.textContent = nickname;
                    
                    row.appendChild(nicknameCell);
                    
                    const isSimpleMode = document.body.classList.contains('simple-mode');
                    
                    // 其他数据列
                    const otherCells = [
                        user.profession || '未知',
                        user.taken_damage,
                        `${(crit_rate * 100).toFixed(2)}%`,
                        `${(lucky_rate * 100).toFixed(2)}%`,
                        user.total_damage.total,
                        // 简洁模式下跳过伤害详细列
                        ...(isSimpleMode ? [] : [
                            user.total_damage.critical,
                            user.total_damage.lucky,
                            user.total_damage.crit_lucky
                        ]),
                        user.realtime_dps,
                        user.realtime_dps_max,
                        user.total_dps.toFixed(2),
                        user.total_healing.total,
                        // 简洁模式下跳过治疗详细列
                        ...(isSimpleMode ? [] : [
                            user.total_healing.critical,
                            user.total_healing.lucky,
                            user.total_healing.crit_lucky
                        ]),
                        user.realtime_hps,
                        user.realtime_hps_max,
                        user.total_hps.toFixed(2),
                    ];
                    
                    otherCells.forEach(cellData => {
                        const cell = document.createElement('td');
                        cell.textContent = cellData;
                        row.appendChild(cell);
                    });
                    
                    damageTable.appendChild(row);
                }
                
                // 检查是否需要启用性能模式
                const activeUserCount = Object.keys(dpsHistory).length;
                const shouldEnablePerformanceMode = activeUserCount > CHART_CONFIG.PERFORMANCE_MODE_THRESHOLD;
                
                if (shouldEnablePerformanceMode !== performanceMode) {
                    performanceMode = shouldEnablePerformanceMode;
                    console.log(`${performanceMode ? '启用' : '关闭'}性能模式 (用户数: ${activeUserCount})`);
                }
                
                // 更新图表
                updateChart(userArray);
            } catch (err) {
                console.error('处理数据更新失败：', err);
            }
        }

        async function fetchDataAndUpdateTables() {
            // 暂停时不获取数据
            if (isPaused) return;
            
            try {
                const res = await fetch('/api/data');
<<<<<<< HEAD
                const data = await res.json();
                processDataUpdate(data);
=======
                if (!res.ok) {
                    throw new Error(`HTTP ${res.status}: ${res.statusText}`);
                }
                const data = await res.json();
                processDataUpdate(data);
                
                // API请求成功时，如果显示的是断线状态，更新为API模式
                if (fallbackToAPI) {
                    showServerStatus('api-mode', '📡 API轮询模式运行中', false);
                }
>>>>>>> cb177a70
            } catch (err) {
                console.error('获取数据失败：', err);
                showServerStatus('disconnected', '❌ 无法获取服务器数据', false);
            }
        }

        function sortUserArray(userArray) {
            switch (currentSortMode) {
                case 'damage':
                    userArray.sort((a, b) => b.total_damage.total - a.total_damage.total);
                    break;
                case 'uid':
                    userArray.sort((a, b) => a.id - b.id);
                    break;
                case 'dps':
                    userArray.sort((a, b) => b.total_dps - a.total_dps);
                    break;
                case 'realtimeDpsMax':
                    userArray.sort((a, b) => b.realtime_dps_max - a.realtime_dps_max);
                    break;
                case 'takenDamage':
                    userArray.sort((a, b) => b.taken_damage - a.taken_damage);
                    break;
                case 'healing':
                    userArray.sort((a, b) => b.total_healing.total - a.total_healing.total);
                    break;
                case 'hps':
                    userArray.sort((a, b) => b.total_hps - a.total_hps);
                    break;
                case 'realtimeHpsMax':
                    userArray.sort((a, b) => b.realtime_hps_max - a.realtime_hps_max);
                    break;
                default:
                    userArray.sort((a, b) => a.id - b.id);
                    break;
            }
        }

        function updateSortMode() {
            const select = document.getElementById('sortSelect');
            currentSortMode = select.value;
            localStorage.setItem('sortMode', currentSortMode);
            fetchDataAndUpdateTables();
        }

        async function clearData() {
            const res = await fetch('/api/clear');
            const data = await res.json();
            
            // 清空历史数据和图表缓存
            dpsHistory = {};
            chartDatasetMap = {};
            userPriorityCache = {};
            userColorMap = {}; // 清空颜色映射
            performanceMode = false;
            
            // 清空ECharts图表
            if (chart && typeof chart.setOption === 'function') {
                // 温和地清空数据，保持基础配置不变
                chart.setOption({
                    series: [],
                    legend: {
                        data: []
                    }
                });
            }
            
            // 清空控制面板中的用户控制项
            const userControlsList = document.getElementById('userControlsList');
            if (userControlsList) {
                userControlsList.innerHTML = '';
            }
            
            fetchDataAndUpdateTables();
        }

        function toggleDarkMode() {
            const body = document.body;
            const isDarkMode = body.classList.contains('dark-mode');
            const button = event.target;
            
            if (isDarkMode) {
                body.classList.remove('dark-mode');
                button.textContent = '🌙 夜间模式';
                localStorage.setItem('darkMode', 'false');
            } else {
                body.classList.add('dark-mode');
                button.textContent = '☀️ 日间模式';
                localStorage.setItem('darkMode', 'true');
            }
        }

        function toggleSimpleMode() {
            const body = document.body;
            const isSimpleMode = body.classList.contains('simple-mode');
            const button = event.target;
            
            if (isSimpleMode) {
                body.classList.remove('simple-mode');
                button.textContent = '📋 简洁模式';
                localStorage.setItem('simpleMode', 'false');
            } else {
                body.classList.add('simple-mode');
                button.textContent = '📄 详细模式';
                localStorage.setItem('simpleMode', 'true');
            }
        }

        // 切换暂停/开始统计
        function togglePause() {
            isPaused = !isPaused;
            const button = document.getElementById('pauseButton');
            
            if (isPaused) {
                button.textContent = '▶️ 开始统计';
                console.log('统计已暂停');
                // 暂停时停止API轮询
                stopAPIFallback();
            } else {
                button.textContent = '⏸️ 暂停统计';
                console.log('统计已开始');
                // 重新开始时，如果是API模式则重新启动
                if (fallbackToAPI) {
                    startAPIFallback();
                }
            }
            
            // 保存暂停状态到本地存储
            localStorage.setItem('isPaused', isPaused.toString());
            
            // 通知服务器暂停/开始状态
            fetch('/api/pause', {
                method: 'POST',
                headers: {
                    'Content-Type': 'application/json',
                },
                body: JSON.stringify({ paused: isPaused })
            }).catch(err => {
                console.error('设置暂停状态失败：', err);
            });
        }

        // 页面加载时检查本地存储的主题偏好和排序偏好
        function initTheme() {
            const isDarkMode = localStorage.getItem('darkMode') === 'true';
            const body = document.body;
            const button = document.querySelector('button[onclick="toggleDarkMode()"]');
            
            if (isDarkMode) {
                body.classList.add('dark-mode');
                button.textContent = '☀️ 日间模式';
            }
        }

        function initSimpleMode() {
            const isSimpleMode = localStorage.getItem('simpleMode') === 'true';
            const body = document.body;
            const button = document.querySelector('button[onclick="toggleSimpleMode()"]');
            
            if (isSimpleMode) {
                body.classList.add('simple-mode');
                button.textContent = '📄 详细模式';
            }
        }

        function initSortMode() {
            const savedSortMode = localStorage.getItem('sortMode');
            if (savedSortMode) {
                currentSortMode = savedSortMode;
                document.getElementById('sortSelect').value = savedSortMode;
            }
        }

        // 初始化暂停状态 - 优先从服务器获取状态
        async function initPauseState() {
            try {
                // 从服务器获取当前暂停状态
                const response = await fetch('/api/pause');
                const data = await response.json();
                isPaused = data.paused;
            } catch (error) {
                // 如果服务器获取失败，从本地存储获取
                console.warn('获取服务器暂停状态失败，使用本地存储状态');
                const savedPauseState = localStorage.getItem('isPaused');
                isPaused = savedPauseState === 'true';
            }
            
            // 更新按钮状态
            const button = document.getElementById('pauseButton');
            if (isPaused) {
                button.textContent = '▶️ 开始统计';
            } else {
                button.textContent = '⏸️ 暂停统计';
            }
        }

        // DPS历史数据管理 - 保持数据真实性
        function updateDpsHistory(userArray) {
            const currentTime = Date.now();
            
            for (const user of userArray) {
                if (!dpsHistory[user.id]) {
                    dpsHistory[user.id] = [];
                }
                
                // 只记录真实的DPS数据，不进行人工平滑
                dpsHistory[user.id].push({
                    time: currentTime,
                    dps: user.realtime_dps,
                    isActive: user.realtime_dps > 0 // 标记是否在活跃输出
                });
                
                // 保持最多60秒的数据
                const cutoffTime = currentTime - 60000; // 60秒前
                dpsHistory[user.id] = dpsHistory[user.id].filter(point => point.time > cutoffTime);
            }
        }
        
        // 初始化ECharts图表
        function initChart() {
            const chartDom = document.getElementById('dpsChart');
            chart = echarts.init(chartDom);
            
            const option = {
                backgroundColor: 'transparent',
                grid: {
                    left: '3%',
                    right: '4%',
                    bottom: '8%',
                    top: '15%',
                    containLabel: true
                },
                tooltip: {
                    trigger: 'axis',
                    backgroundColor: 'rgba(50, 50, 50, 0.9)',
                    borderColor: '#777',
                    borderWidth: 1,
                    textStyle: {
                        color: '#fff',
                        fontSize: 12
                    },
                    axisPointer: {
                        type: 'cross',
                        crossStyle: {
                            color: '#999'
                        }
                    },
                    formatter: function(params) {
                        if (params.length === 0) return '';
                        let result = `<div style="font-weight: bold; margin-bottom: 4px;">时间: ${params[0].name}</div>`;
                        params.forEach(param => {
                            if (param.value !== null && param.value !== undefined) {
                                result += `<div style="margin: 2px 0;">
                                    <span style="display: inline-block; width: 10px; height: 10px; background: ${param.color}; border-radius: 50%; margin-right: 6px;"></span>
                                    ${param.seriesName}: <span style="font-weight: bold;">${param.value}</span>
                                </div>`;
                            }
                        });
                        return result;
                    }
                },
                legend: {
                    type: 'scroll',
                    orient: 'horizontal',
                    top: 10,
                    textStyle: {
                        fontSize: 12,
                        color: '#666'
                    },
                    pageButtonItemGap: 10,
                    pageButtonPosition: 'end',
                    pageFormatter: '{current}/{total}',
                    pageIconColor: '#666',
                    pageIconInactiveColor: '#ccc',
                    pageTextStyle: {
                        color: '#666',
                        fontSize: 12
                    }
                },
                xAxis: {
                    type: 'category',
                    data: [],
                    axisLine: {
                        lineStyle: {
                            color: '#ddd'
                        }
                    },
                    axisTick: {
                        lineStyle: {
                            color: '#ddd'
                        }
                    },
                    axisLabel: {
                        color: '#666',
                        fontSize: 11,
                        formatter: function(value, index) {
                            return index % 100 === 0 ? `${60 - Math.floor(index / 10)}s` : '';
                        }
                    },
                    splitLine: {
                        show: true,
                        lineStyle: {
                            color: '#f0f0f0',
                            type: 'dashed'
                        }
                    }
                },
                yAxis: {
                    type: 'value',
                    name: 'DPS',
                    nameTextStyle: {
                        color: '#666',
                        fontSize: 12
                    },
                    axisLine: {
                        lineStyle: {
                            color: '#ddd'
                        }
                    },
                    axisTick: {
                        lineStyle: {
                            color: '#ddd'
                        }
                    },
                    axisLabel: {
                        color: '#666',
                        fontSize: 11,
                        formatter: function(value) {
                            if (value >= 1000) {
                                return (value / 1000).toFixed(1) + 'K';
                            }
                            return value;
                        }
                    },
                    splitLine: {
                        lineStyle: {
                            color: '#f0f0f0',
                            type: 'dashed'
                        }
                    }
                },
                series: []
            };
            
            chart.setOption(option);
            
            // 监听图例的选择变化事件，同步控制面板复选框状态
            chart.on('legendselectchanged', function (params) {
                // 防止从控制面板触发的事件再次处理
                if (isUpdatingFromLegend) return;
                
                const seriesName = params.name;
                const isSelected = params.selected[seriesName];
                
                // 查找对应的用户ID
                let userId = null;
                
                // 检查是否是UID格式的昵称
                const uidMatch = seriesName.match(/UID:(\d+)/);
                if (uidMatch) {
                    userId = uidMatch[1];
                } else {
                    // 查找自定义昵称对应的userId
                    userId = Object.keys(userNicknames).find(id => userNicknames[id] === seriesName);
                }
                
                if (userId) {
                    const userIdStr = String(userId);
                    
                    // 同步visibleUsers状态
                    if (isSelected) {
                        delete visibleUsers[userIdStr];
                    } else {
                        visibleUsers[userIdStr] = false;
                    }
                    localStorage.setItem('visibleUsers', JSON.stringify(visibleUsers));
                    
                    // 同步控制面板复选框状态
                    const controlElement = document.querySelector(`[data-user-id="${userIdStr}"]`);
                    if (controlElement) {
                        const checkbox = controlElement.querySelector('.visibility-checkbox');
                        if (checkbox) {
                            checkbox.checked = isSelected;
                        }
                    }
                }
            });
            
            // 响应窗口大小变化
            window.addEventListener('resize', () => {
                chart.resize();
            });
        }
        
        // 更新图表 - 增量更新避免闪烁
        function updateChart(userArray) {
            if (!chart) return;
            
            const currentTime = Date.now();
            
            // 动态更新频率控制
            const updateInterval = performanceMode ? 
                CHART_CONFIG.UPDATE_INTERVAL_PERFORMANCE : 
                CHART_CONFIG.UPDATE_INTERVAL_NORMAL;
                
            if (currentTime - lastUpdateTime < updateInterval) return;
            lastUpdateTime = currentTime;
            
            // 获取优先显示的用户
            const priorityUsers = getTopPriorityUsers(userArray, CHART_CONFIG.MAX_VISIBLE_USERS);
            const activeUserSet = new Set(priorityUsers);
            
            // 性能模式下的数据长度
            const dataLength = performanceMode ? CHART_CONFIG.DATA_POINT_LIMIT : MAX_HISTORY_LENGTH;
            
            // 获取当前图表配置
            const currentOption = chart.getOption();
            const currentSeries = currentOption.series || [];
            
            // 生成时间轴数据 (只在初次或数据长度变化时更新)
            if (!chartInitialized || !currentOption.xAxis || !currentOption.xAxis[0] || currentOption.xAxis[0].data.length !== dataLength) {
                const xAxisData = [];
                for (let i = 0; i < dataLength; i++) {
                    xAxisData.push('');
                }
                
                chart.setOption({
                    xAxis: {
                        data: xAxisData
                    }
                }, false, true); // 不合并，静默更新
                
                chartInitialized = true;
            }
            
            // 更新series
            const updatedSeries = [];
            const existingSeriesMap = {};
            
            // 建立现有series映射
            currentSeries.forEach((series, index) => {
                existingSeriesMap[series.name] = { index, series };
            });
            
            // 处理每个优先用户
            priorityUsers.forEach((userId, index) => {
                const history = dpsHistory[userId];
                const nickname = userNicknames[userId] || `UID:${userId}`;
                const color = getUserColor(userId); // 使用固定颜色分配
                
                // 构建数据数组
                const data = new Array(dataLength).fill(null);
                
                // 填充真实数据点
                const timeStep = performanceMode ? 200 : 100;
                history.forEach(point => {
                    const timeAgo = currentTime - point.time;
                    const dataIndex = dataLength - 1 - Math.floor(timeAgo / timeStep);
                    if (dataIndex >= 0 && dataIndex < dataLength) {
                        data[dataIndex] = point.dps;
                    }
                });
                
                // 平滑处理 - 避免突兀的断线
                if (!performanceMode) {
                    for (let i = 1; i < data.length; i++) {
                        if (data[i] === null && data[i-1] !== null) {
                            // 查找间隔长度
                            let gapLength = 0;
                            for (let j = i; j < Math.min(i + 10, data.length); j++) {
                                if (data[j] !== null) break;
                                gapLength++;
                            }
                            // 短间隔保持水平线，避免视觉断裂
                            if (gapLength <= 5) {
                                data[i] = data[i-1];
                            }
                        }
                    }
                }
                
                // 线条样式
                const lineWidths = [3, 2.5, 2.2, 1.8, 1.5];
                const widthIndex = Math.floor(index / 4) % lineWidths.length;
                const lineWidth = performanceMode ? Math.max(1.5, lineWidths[widthIndex] - 0.5) : lineWidths[widthIndex];
                
                // 检查是否存在同名series
                if (existingSeriesMap[nickname]) {
                    // 更新现有series数据 - 避免重建
                    const existingSeries = existingSeriesMap[nickname].series;
                    updatedSeries.push({
                        ...existingSeries,
                        data: data,
                        lineStyle: {
                            ...existingSeries.lineStyle,
                            color: color,
                            width: lineWidth
                        },
                        itemStyle: {
                            color: color
                        }
                    });
                } else {
                    // 创建新series
                    updatedSeries.push({
                        name: nickname,
                        type: 'line',
                        data: data,
                        lineStyle: {
                            color: color,
                            width: lineWidth,
                            cap: 'round',
                            join: 'round'
                        },
                        itemStyle: {
                            color: color
                        },
                        symbol: 'none',
                        smooth: 0.15, // 减少平滑度避免过度计算
                        connectNulls: false,
                        sampling: 'lttb',
                        animation: false, // 完全禁用动画
                        silent: false, // 保持交互性
                        emphasis: {
                            focus: 'series',
                            lineStyle: {
                                width: lineWidth + 0.5
                            }
                        }
                    });
                }
            });
            
            // 构建图例选中状态对象
            const legendSelected = {};
            updatedSeries.forEach(series => {
                const seriesName = series.name;
                // 检查是否是UID格式的昵称
                const uidMatch = seriesName.match(/UID:(\d+)/);
                let userId = null;
                
                if (uidMatch) {
                    userId = uidMatch[1];
                } else {
                    // 查找自定义昵称对应的userId
                    userId = Object.keys(userNicknames).find(id => userNicknames[id] === seriesName);
                }
                
                // 确保userId是字符串类型进行比较
                const userIdStr = userId ? String(userId) : null;
                
                // 根据visibleUsers设置图例选中状态
                legendSelected[seriesName] = !(userIdStr && visibleUsers[userIdStr] === false);
            });
            
            // 使用ECharts内置的图例机制，统一处理显示/隐藏
            chart.setOption({
                series: updatedSeries,
                legend: {
                    data: updatedSeries.map(s => s.name), // 重新设置图例数据
                    selected: legendSelected,
                    textStyle: {
                        color: document.body.classList.contains('dark-mode') ? '#cbd5e1' : '#666'
                    }
                }
            }, false, true);
            
            // 更新状态显示
            updateChartStatus(priorityUsers.length, Object.keys(dpsHistory).length);
        }
        
        // 更新图表状态显示
        function updateChartStatus(visibleCount, totalCount) {
            const statusElement = document.getElementById('chartStatus');
            if (!statusElement) return;
            
            statusElement.textContent = `显示 ${visibleCount}/${totalCount} 用户`;
            statusElement.style.color = '#666';
        }
        
        // 更新用户控制列表
        function updateUserControlsList(userArray) {
            const controlsList = document.getElementById('userControlsList');
            const existingControls = new Set(Array.from(controlsList.children).map(el => el.dataset.userId));
            
            for (const user of userArray) {
                const userIdStr = String(user.id);
                
                if (existingControls.has(userIdStr)) {
                    // 更新已存在控件的复选框状态
                    const existingControl = controlsList.querySelector(`[data-user-id="${userIdStr}"]`);
                    if (existingControl) {
                        const checkbox = existingControl.querySelector('.visibility-checkbox');
                        const isVisible = visibleUsers[userIdStr] !== false;
                        checkbox.checked = isVisible;
                    }
                    continue;
                }
                
                const nickname = userNicknames[userIdStr] || `UID:${user.id}`;
                const isVisible = visibleUsers[userIdStr] !== false;
                
                const controlDiv = document.createElement('div');
                controlDiv.className = 'user-controls';
                controlDiv.dataset.userId = userIdStr;
                controlDiv.innerHTML = `
                    <input type="checkbox" class="visibility-checkbox" ${isVisible ? 'checked' : ''} onchange="toggleUserVisibility(${user.id}, this.checked)">
                    <input type="text" class="user-nickname-input" value="${userNicknames[userIdStr] || ''}" placeholder="昵称" onchange="updateNickname(${user.id}, this.value)" oninput="updateNickname(${user.id}, this.value)">
                    <span class="user-uid">(UID:${user.id})</span>
                `;
                
                controlsList.appendChild(controlDiv);
            }
        }
        
        // 更新昵称
        function updateNickname(userId, nickname) {
            if (nickname.trim()) {
                userNicknames[userId] = nickname.trim();
            } else {
                delete userNicknames[userId];
            }
            localStorage.setItem('userNicknames', JSON.stringify(userNicknames));
        }
        
        // 切换用户可见性
        function toggleUserVisibility(userId, isVisible) {
            // 确保userId是字符串类型
            const userIdStr = String(userId);
            
            if (isVisible) {
                delete visibleUsers[userIdStr];
            } else {
                visibleUsers[userIdStr] = false;
            }
            localStorage.setItem('visibleUsers', JSON.stringify(visibleUsers));
            
            // 使用ECharts的dispatchAction来切换图例，这样与图例点击行为完全一致
            if (chart) {
                // 设置标志防止递归触发
                isUpdatingFromLegend = true;
                
                // 找到对应的series名称
                const nickname = userNicknames[userIdStr] || `UID:${userId}`;
                
                // 通过ECharts API切换图例选中状态
                chart.dispatchAction({
                    type: 'legendToggleSelect',
                    name: nickname
                });
                
                // 重置标志
                setTimeout(() => {
                    isUpdatingFromLegend = false;
                }, 100);
            }
        }
        
        // 全选/取消全选
        function toggleAllUsers() {
            const checkboxes = document.querySelectorAll('.visibility-checkbox');
            const allChecked = Array.from(checkboxes).every(cb => cb.checked);
            
            // 批量更新所有用户的可见性状态
            checkboxes.forEach(cb => {
                cb.checked = !allChecked;
                const userId = cb.parentElement.dataset.userId;
                
                if (!allChecked) {
                    // 全选：显示所有用户
                    delete visibleUsers[userId];
                } else {
                    // 取消全选：隐藏所有用户
                    visibleUsers[userId] = false;
                }
            });
            
            localStorage.setItem('visibleUsers', JSON.stringify(visibleUsers));
            
            // 批量同步图例状态
            if (chart) {
                checkboxes.forEach(cb => {
                    const userId = cb.parentElement.dataset.userId;
                    const nickname = userNicknames[userId] || `UID:${userId}`;
                    
                    // 设置标志防止递归触发
                    isUpdatingFromLegend = true;
                    
                    // 通过ECharts API同步图例状态
                    if (!allChecked) {
                        // 全选：显示图例
                        chart.dispatchAction({
                            type: 'legendSelect',
                            name: nickname
                        });
                    } else {
                        // 取消全选：隐藏图例
                        chart.dispatchAction({
                            type: 'legendUnSelect',
                            name: nickname
                        });
                    }
                });
                
                // 重置标志
                setTimeout(() => {
                    isUpdatingFromLegend = false;
                }, 200);
            }
            
            // 触发数据更新，重新渲染表格
            fetchDataAndUpdateTables();
        }
        
        // 清空所有昵称
        function clearNicknames() {
            if (confirm('确定要清空所有自定义昵称吗？')) {
                userNicknames = {};
                localStorage.setItem('userNicknames', JSON.stringify(userNicknames));
                
                // 清空控制面板中的所有昵称输入框
                document.querySelectorAll('.user-nickname-input').forEach(input => {
                    input.value = '';
                });
            }
        }

        // 切换控制面板弹窗显示/隐藏
        function toggleControlsModal() {
            const modal = document.getElementById('controlsModal');
            const isVisible = modal.style.display === 'block';
            
            if (isVisible) {
                modal.style.display = 'none';
            } else {
                modal.style.display = 'block';
            }
        }

        // 点击弹窗外部区域关闭弹窗
        window.onclick = function(event) {
            const modal = document.getElementById('controlsModal');
            if (event.target === modal) {
                toggleControlsModal();
            }
        }

        // 键盘ESC键关闭弹窗
        document.addEventListener('keydown', function(event) {
            if (event.key === 'Escape') {
                const modal = document.getElementById('controlsModal');
                if (modal.style.display === 'block') {
                    toggleControlsModal();
                }
            }
        });

        // 初始化
        function initialize() {
            initTheme();
            initSimpleMode();
            initSortMode();
            initPauseState();
            initChart();
            
<<<<<<< HEAD
=======
            // 显示初始连接状态
            showServerStatus('reconnecting', '🔄 正在初始化连接...', false);
            
>>>>>>> cb177a70
            // 初始化WebSocket连接
            initWebSocket();
            
            // 启动WebSocket连接监控
            monitorWebSocketConnection();
            
            // 只在初始化时获取一次数据，后续通过WebSocket接收
            fetchDataAndUpdateTables();
        }
        
        // 等待DOM加载完成后初始化
        if (document.readyState === 'loading') {
            document.addEventListener('DOMContentLoaded', initialize);
        } else {
            initialize();
        }
    </script>
</body>

</html><|MERGE_RESOLUTION|>--- conflicted
+++ resolved
@@ -10,10 +10,6 @@
         body {
             font-family: "Segoe UI", sans-serif;
             background-color: #f8f9fa;
-<<<<<<< HEAD
-            background-image: url('./background.png');
-=======
->>>>>>> cb177a70
             background-size: cover;
             background-position: center;
             background-repeat: no-repeat;
@@ -111,10 +107,6 @@
         /* 夜间模式样式 */
         .dark-mode {
             background-color: #1a1a1a !important;
-<<<<<<< HEAD
-            background-image: url('./background.png') !important;
-=======
->>>>>>> cb177a70
             background-size: cover !important;
             background-position: center !important;
             background-repeat: no-repeat !important;
@@ -588,12 +580,9 @@
         // 暂停统计相关变量
         let isPaused = false;
         
-<<<<<<< HEAD
-=======
         // 服务器状态提示相关变量
         let serverStatusTimeout = null;
         
->>>>>>> cb177a70
         // 多用户性能优化配置
         const CHART_CONFIG = {
             MAX_VISIBLE_USERS: 20, // 最多同时显示的用户数
@@ -709,10 +698,7 @@
         // WebSocket连接初始化
         function initWebSocket() {
             try {
-<<<<<<< HEAD
-=======
                 showServerStatus('reconnecting', '🔄 正在连接服务器...', false);
->>>>>>> cb177a70
                 socket = io();
                 
                 socket.on('connect', () => {
@@ -720,10 +706,7 @@
                     isWebSocketConnected = true;
                     lastWebSocketMessage = Date.now();
                     webSocketReconnectAttempts = 0;
-<<<<<<< HEAD
-=======
                     showServerStatus('connected', '✅ 服务器连接成功');
->>>>>>> cb177a70
                     
                     // 如果之前启用了API备用，现在切换回WebSocket
                     if (fallbackToAPI) {
@@ -737,10 +720,7 @@
                     console.log('WebSocket连接断开');
                     isWebSocketConnected = false;
                     webSocketReconnectAttempts++;
-<<<<<<< HEAD
-=======
                     if (!fallbackToAPI) showServerStatus('disconnected', '❌ 服务器连接断开', false);
->>>>>>> cb177a70
                 });
                 
                 socket.on('data', (data) => {
@@ -754,18 +734,12 @@
                 socket.on('connect_error', (error) => {
                     console.error('WebSocket连接错误:', error);
                     isWebSocketConnected = false;
-<<<<<<< HEAD
-=======
                     if (!fallbackToAPI) showServerStatus('disconnected', '❌ 服务器连接失败', false);
->>>>>>> cb177a70
                 });
                 
             } catch (error) {
                 console.error('WebSocket初始化失败:', error);
-<<<<<<< HEAD
-=======
                 showServerStatus('disconnected', '❌ WebSocket初始化失败', false);
->>>>>>> cb177a70
                 startAPIFallback();
             }
         }
@@ -781,10 +755,7 @@
                 if (timeSinceLastMessage > 5000 && !fallbackToAPI) {
                     console.warn('WebSocket超过5秒无消息，切换到API轮询模式');
                     fallbackToAPI = true;
-<<<<<<< HEAD
-=======
                     showServerStatus('api-mode', '📡 切换到API轮询模式', false);
->>>>>>> cb177a70
                     startAPIFallback();
                 }
             }, 5000); // 每5秒检查一次
@@ -795,10 +766,7 @@
             if (apiInterval) return; // 避免重复启动
             
             console.log('启动API轮询备用模式');
-<<<<<<< HEAD
-=======
             showServerStatus('api-mode', '📡 使用API轮询模式', false);
->>>>>>> cb177a70
             apiInterval = setInterval(fetchDataAndUpdateTables, 100);
         }
         
@@ -910,10 +878,6 @@
             
             try {
                 const res = await fetch('/api/data');
-<<<<<<< HEAD
-                const data = await res.json();
-                processDataUpdate(data);
-=======
                 if (!res.ok) {
                     throw new Error(`HTTP ${res.status}: ${res.statusText}`);
                 }
@@ -924,7 +888,6 @@
                 if (fallbackToAPI) {
                     showServerStatus('api-mode', '📡 API轮询模式运行中', false);
                 }
->>>>>>> cb177a70
             } catch (err) {
                 console.error('获取数据失败：', err);
                 showServerStatus('disconnected', '❌ 无法获取服务器数据', false);
@@ -1690,12 +1653,9 @@
             initPauseState();
             initChart();
             
-<<<<<<< HEAD
-=======
             // 显示初始连接状态
             showServerStatus('reconnecting', '🔄 正在初始化连接...', false);
             
->>>>>>> cb177a70
             // 初始化WebSocket连接
             initWebSocket();
             
