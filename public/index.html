<!DOCTYPE html>
<html lang="zh-CN">

<head>
    <meta charset="UTF-8" />
    <title>星痕共鸣实时战斗数据</title>
    <script src="./echarts.min.js"></script>
    <style>
        body {
            font-family: "Segoe UI", sans-serif;
            background-color: #f8f9fa;
            margin: 0;
            padding: 20px;
            text-align: center;
            transition: background-color 0.3s ease, color 0.3s ease;
        }

        h1 {
            color: #2c3e50;
            margin-bottom: 10px;
            transition: color 0.3s ease;
        }

        h3 {
            color: #e67e22;
            font-weight: normal;
            transition: color 0.3s ease;
        }

        button {
            margin: 20px 0;
            padding: 10px 20px;
            font-size: 16px;
            border-radius: 8px;
            background-color: #4CAF50;
            color: white;
            border: none;
            cursor: pointer;
            transition: background-color 0.3s;
        }

        button:hover {
            background-color: #45a049;
        }

        a {
            text-decoration: none;
        }

        .card {
            max-width: 1200px;
            margin: 0 auto;
            background: white;
            border-radius: 16px;
            box-shadow: 0 8px 24px rgba(0, 0, 0, 0.1);
            padding: 20px;
            overflow-x: auto;
            transition: background-color 0.3s ease, color 0.3s ease, box-shadow 0.3s ease;
        }

        table {
            width: 100%;
            border-collapse: collapse;
            margin-top: 10px;
        }

        th {
            background-color: #3498db;
            color: white;
            font-weight: bold;
            transition: background-color 0.3s ease;
        }

        td,
        th {
            border: 1px solid #ddd;
            padding: 10px;
            text-align: center;
            transition: border-color 0.3s ease, background-color 0.3s ease;
        }

        tr:nth-child(even) {
            background-color: #f2f2f2;
            transition: background-color 0.3s ease;
        }

        .watermark {
            pointer-events: none;
            position: fixed;
            top: -100vh;
            left: -100vw;
            width: 300vw;
            height: 300vh;
            z-index: 9999;
            background-image: url('data:image/svg+xml,<svg xmlns="http://www.w3.org/2000/svg" width="200" height="100" opacity="0.05"><text x="0" y="20" font-size="20">数据仅供参考</text></svg>');
            display: flex;
            transform: rotate(-30deg);
            user-select: none;
            transition: background-image 0.3s ease;
        }

        /* 夜间模式样式 */
        .dark-mode {
            background-color: #1a1a1a !important;
            color: #e0e0e0 !important;
        }

        .dark-mode h1 {
            color: #4fc3f7 !important;
        }

        .dark-mode h3 {
            color: #ff9800 !important;
        }

        .dark-mode .card {
            background: #2d2d2d !important;
            color: #e0e0e0 !important;
            box-shadow: 0 8px 24px rgba(0, 0, 0, 0.3) !important;
        }

        .dark-mode th {
            background-color: #1976d2 !important;
        }

        .dark-mode tr:nth-child(even) {
            background-color: #383838 !important;
        }

        .dark-mode button {
            background-color: #424242 !important;
            color: #e0e0e0 !important;
        }

        .dark-mode button:hover {
            background-color: #616161 !important;
        }

        .dark-mode td {
            border-color: #555 !important;
        }

        .dark-mode th {
            border-color: #555 !important;
        }

        .dark-mode footer {
            color: #aaa !important;
        }

        .dark-mode footer a {
            color: #4fc3f7 !important;
        }

        .dark-mode .watermark {
            background-image: url('data:image/svg+xml,<svg xmlns="http://www.w3.org/2000/svg" width="200" height="100" opacity="0.08"><text x="0" y="20" font-size="20" fill="white">数据仅供参考</text></svg>') !important;
        }

        .dark-mode select {
            background-color: #424242 !important;
            color: #e0e0e0 !important;
            border-color: #666 !important;
        }

        .dark-mode label {
            color: #e0e0e0 !important;
        }

        /* 图表容器样式 */
        .chart-container {
            max-width: 1200px;
            margin: 20px auto;
            background: white;
            border-radius: 16px;
            box-shadow: 0 8px 24px rgba(0, 0, 0, 0.1);
            padding: 20px;
            transition: background-color 0.3s ease, color 0.3s ease, box-shadow 0.3s ease;
        }

        .dark-mode .chart-container {
            background: #2d2d2d !important;
            color: #e0e0e0 !important;
            box-shadow: 0 8px 24px rgba(0, 0, 0, 0.3) !important;
        }

        .user-controls {
            display: flex;
            align-items: center;
            gap: 8px;
            justify-content: center;
            padding: 5px 10px;
            border: 1px solid #ddd;
            border-radius: 8px;
            background: #f9f9f9;
            transition: all 0.3s ease;
        }

        .dark-mode .user-controls {
            border-color: #555;
            background: #3d3d3d;
        }

        .visibility-checkbox {
            transform: scale(0.9);
        }

        .user-nickname-input {
            background: transparent;
            border: 1px dashed #999;
            padding: 2px 6px;
            font-size: 12px;
            width: 60px;
            text-align: center;
            border-radius: 3px;
        }

        .dark-mode .user-nickname-input {
            border-color: #666;
            color: #e0e0e0;
        }

        .user-uid {
            font-size: 11px;
            color: #666;
            font-family: monospace;
        }

        .dark-mode .user-uid {
            color: #aaa;
        }

        .controls-panel {
            max-width: 1200px;
            margin: 20px auto;
            background: white;
            border-radius: 16px;
            box-shadow: 0 8px 24px rgba(0, 0, 0, 0.1);
            padding: 15px;
            transition: background-color 0.3s ease, color 0.3s ease, box-shadow 0.3s ease;
        }

        .dark-mode .controls-panel {
            background: #2d2d2d !important;
            color: #e0e0e0 !important;
            box-shadow: 0 8px 24px rgba(0, 0, 0, 0.3) !important;
        }
    </style>
</head>

<body>
    <h1>🎯 星痕共鸣实时战斗数据展示 V2.1</h1>
    <h3>⚠ 暂未区分治疗量与伤害量，将合并计算，数据仅供参考</h3>
    <div style="margin: 20px 0;">
        <label for="sortSelect" style="margin-right: 10px; font-weight: bold;">排序方式:</label>
        <select id="sortSelect" onchange="updateSortMode()" style="padding: 8px 12px; font-size: 14px; border-radius: 5px; border: 1px solid #ddd; background-color: white;">
            <option value="uid">按UID排序 (升序)</option>
            <option value="damage">按总伤害排序 (降序)</option>
            <option value="dps">按总DPS排序 (降序)</option>
            <option value="realtimeDpsMax">按最大瞬时DPS排序 (降序)</option>
        </select>
    </div>
    <button onclick="clearData()">✨ 清空统计数据</button>
    <button id="statsToggleBtn" onclick="toggleStats()">⏸️ 暂停统计</button>
    <button onclick="toggleDarkMode()">🌙 夜间模式</button>

    <!-- 控制面板 -->
    <div class="controls-panel">
        <div style="margin-bottom: 15px;">
            <button onclick="toggleAllUsers()">🔄 全选/取消全选</button>
            <button onclick="clearNicknames()">🗑️ 清空所有昵称</button>
        </div>
        <div id="userControlsList" style="display: flex; flex-wrap: wrap; gap: 10px; justify-content: center;">
            <!-- 用户控制项将在这里动态生成 -->
        </div>
    </div>

    <!-- DPS折线图 -->
    <div class="chart-container">
        <h3 style="margin-top: 0; display: flex; justify-content: space-between; align-items: center;">
            📈 DPS趋势
            <span id="chartStatus" style="font-size: 12px; color: #666; font-weight: normal;"></span>
        </h3>
        <div id="dpsChart" style="width: 100%; height: 350px;"></div>
    </div>

    <div class="card">
        <table id="damageTable">
            <thead>
                <tr>
                    <th title="角色唯一标识符/自定义昵称">角色昵称</th>
                    <th title="角色在战斗中造成的总伤害和治疗量">总伤害/治疗</th>
                    <th title="角色在战斗中造成的非幸运的暴击伤害和治疗量">纯暴击</th>
                    <th title="角色在战斗中造成的非暴击的幸运伤害和治疗量">纯幸运</th>
                    <th title="角色在战斗中造成的暴击的幸运伤害和治疗量">暴击幸运</th>
                    <th title="角色在战斗中的暴击触发率">暴击率</th>
                    <th title="角色在战斗中的幸运触发率">幸运率</th>
                    <th title="角色在战斗中的最近一秒造成的伤害和治疗量">瞬时DPS/HPS</th>
                    <th title="角色在战斗中的最大瞬时DPS/HPS">最大瞬时</th>
                    <th title="角色在战斗中的总DPS/HPS（以第一次技能与最后一次技能之间的时间作为有效战斗时间计算）">总DPS/HPS</th>
                </tr>
            </thead>
            <tbody></tbody>
        </table>
    </div>

    <div class="watermark"></div>
    <div class="background"></div>

    <footer style="margin-top: 40px; font-size: 14px; color: #888;">Copyright © 2025 Made with ❤️ by <a href="https://dml.ink" target="_blank">Dimole</a></footer>

    <script src="/socket.io/socket.io.js"></script>
    <script>
        let currentSortMode = 'uid'; // 默认按UID排序
<<<<<<< HEAD
        let socket = null;
        let connectionStatus = 'disconnected';
        let lastDataUpdate = 0;
        let isStatsRunning = true; // 默认开启统计
        let useApiPolling = false; // 是否使用API轮询模式
        let apiPollingInterval = null; // API轮询定时器

        // 连接状态指示器
        function createConnectionIndicator() {
            const indicator = document.createElement('div');
            indicator.id = 'connectionIndicator';
            indicator.style.cssText = `
                position: fixed;
                top: 10px;
                right: 10px;
                padding: 8px 12px;
                border-radius: 20px;
                font-size: 12px;
                font-weight: bold;
                z-index: 10000;
                transition: all 0.3s ease;
                color: white;
            `;
            document.body.appendChild(indicator);
            return indicator;
        }

        const connectionIndicator = createConnectionIndicator();

        function updateConnectionStatus(status, message = '') {
            connectionStatus = status;
            switch (status) {
                case 'connected':
                    connectionIndicator.style.backgroundColor = '#4CAF50';
                    connectionIndicator.textContent = '🟢 已连接';
                    break;
                case 'connecting':
                    connectionIndicator.style.backgroundColor = '#FF9800';
                    connectionIndicator.textContent = '🟡 连接中...';
                    break;
                case 'disconnected':
                    connectionIndicator.style.backgroundColor = '#f44336';
                    connectionIndicator.textContent = '🔴 已断开';
                    break;
                case 'error':
                    connectionIndicator.style.backgroundColor = '#9C27B0';
                    connectionIndicator.textContent = '🟣 连接错误';
                    break;
            }
            if (message) {
                connectionIndicator.title = message;
            }
=======
        let userNicknames = JSON.parse(localStorage.getItem('userNicknames') || '{}');
        let visibleUsers = JSON.parse(localStorage.getItem('visibleUsers') || '{}');
        let dpsHistory = {}; // 存储每个用户的DPS历史数据
        let chart = null;
        const HISTORY_DURATION_SECONDS = 60; // 历史记录时长（秒）
        const HISTORY_FREQUENCY_PER_SECOND = 10; // 每秒记录次数
        const MAX_HISTORY_LENGTH = HISTORY_DURATION_SECONDS * HISTORY_FREQUENCY_PER_SECOND; // 60秒 * 10次/秒
        let chartDatasetMap = {}; // 缓存数据集索引，避免重建
        let lastUpdateTime = 0;
        let chartInitialized = false; // 标记图表是否已初始化
        
        // 多用户性能优化配置
        const CHART_CONFIG = {
            MAX_VISIBLE_USERS: 20, // 最多同时显示的用户数
            PERFORMANCE_MODE_THRESHOLD: 15, // 超过此数量启用性能模式
            UPDATE_INTERVAL_NORMAL: 33, // 正常模式更新间隔(30fps)
            UPDATE_INTERVAL_PERFORMANCE: 100, // 性能模式更新间隔(10fps)
            DATA_POINT_LIMIT: 300 // 性能模式下的数据点限制(30秒)
        };
        
        let performanceMode = false;
        let userPriorityCache = {}; // 用户优先级缓存
        
        // 用户优先级计算 - 基于DPS和活跃度
        function calculateUserPriority(userId, userArray) {
            const user = userArray.find(u => u.id.toString() === userId);
            if (!user) return 0;
            
            const dpsScore = user.realtime_dps_max || 0;
            const totalDamageScore = (user.total_damage?.total || 0) / 100000; // 归一化
            const activityScore = dpsHistory[userId] ? 
                dpsHistory[userId].filter(p => p.dps > 0).length : 0;
            
            // 手动设置昵称的用户优先级更高
            const nicknameBonus = userNicknames[userId] ? 1000 : 0;
            
            return dpsScore + totalDamageScore + activityScore + nicknameBonus;
        }
        
        // 获取优先显示的用户列表
        function getTopPriorityUsers(userArray, maxCount) {
            const userIds = Object.keys(dpsHistory).filter(userId => 
                visibleUsers[userId] !== false && 
                dpsHistory[userId] && 
                dpsHistory[userId].length > 0
            );
            
            // 计算并缓存优先级
            userIds.forEach(userId => {
                userPriorityCache[userId] = calculateUserPriority(userId, userArray);
            });
            
            // 按优先级排序并限制数量
            return userIds
                .sort((a, b) => userPriorityCache[b] - userPriorityCache[a])
                .slice(0, maxCount);
>>>>>>> 1ae333e7
        }

        function updateTables(data) {
            try {
                if (!data || !data.user) {
                    console.warn('收到无效数据:', data);
                    return;
                }

                lastDataUpdate = Date.now();
                const damageTable = document.getElementById('damageTable').querySelector('tbody');
                damageTable.innerHTML = '';
                
                // 将数据转换为数组以便排序
                const userArray = Object.keys(data.user).map(id => ({
                    id: Number(id),
                    ...data.user[id]
                }));
                
                // 更新DPS历史数据
                updateDpsHistory(userArray);
                
                // 更新用户控制列表
                updateUserControlsList(userArray);
                
                // 根据当前排序模式排序
                sortUserArray(userArray);
                
                // 过滤不可见的用户
                const visibleUserArray = userArray.filter(user => visibleUsers[user.id] !== false);
                
                // 生成表格行
                for (const user of visibleUserArray) {
                    const crit_rate = user.total_count.critical / user.total_count.total;
                    const lucky_rate = user.total_count.lucky / user.total_count.total;
                    
                    const row = document.createElement('tr');
                    
                    // 昵称列
                    const nicknameCell = document.createElement('td');
                    const nickname = userNicknames[user.id] || `UID:${user.id}`;
                    nicknameCell.textContent = nickname;
                    
                    row.appendChild(nicknameCell);
                    
                    // 其他数据列
                    const otherCells = [
                        user.total_damage.total,
                        user.total_damage.critical,
                        user.total_damage.lucky,
                        user.total_damage.crit_lucky,
                        `${(crit_rate * 100).toFixed(2)}%`,
                        `${(lucky_rate * 100).toFixed(2)}%`,
                        user.realtime_dps,
                        user.realtime_dps_max,
                        user.total_dps.toFixed(2)
                    ];
                    
                    otherCells.forEach(cellData => {
                        const cell = document.createElement('td');
                        cell.textContent = cellData;
                        row.appendChild(cell);
                    });
                    
                    damageTable.appendChild(row);
                }
                
                // 检查是否需要启用性能模式
                const activeUserCount = Object.keys(dpsHistory).length;
                const shouldEnablePerformanceMode = activeUserCount > CHART_CONFIG.PERFORMANCE_MODE_THRESHOLD;
                
                if (shouldEnablePerformanceMode !== performanceMode) {
                    performanceMode = shouldEnablePerformanceMode;
                    console.log(`${performanceMode ? '启用' : '关闭'}性能模式 (用户数: ${activeUserCount})`);
                }
                
                // 更新图表
                updateChart(userArray);
            } catch (err) {
                console.error('更新表格失败：', err);
            }
        }

        // WebSocket连接管理
        function connectWebSocket() {
            if (socket && socket.connected) {
                return;
            }

            updateConnectionStatus('connecting');
            
            try {
                socket = io({
                    transports: ['websocket', 'polling'], // 允许降级到轮询
                    timeout: 20000,
                    reconnectionAttempts: 5,
                    reconnectionDelay: 2000
                });

                socket.on('connect', () => {
                    console.log('WebSocket连接成功');
                    updateConnectionStatus('connected');
                    // 停止API轮询模式
                    if (useApiPolling) {
                        console.log('WebSocket重新连接，停止API轮询模式');
                        stopApiPolling();
                    }
                });

                socket.on('dataUpdate', (data) => {
                    updateTables(data);
                });

                socket.on('dataCleared', (data) => {
                    console.log('数据已清空:', data.msg);
                    // 清空表格
                    const damageTable = document.getElementById('damageTable').querySelector('tbody');
                    damageTable.innerHTML = '';
                });

                socket.on('statsStarted', (data) => {
                    console.log('统计已开始:', data.msg);
                    const button = document.getElementById('statsToggleBtn');
                    isStatsRunning = true;
                    button.textContent = '⏸️ 暂停统计';
                    localStorage.setItem('statsRunning', 'true');
                });

                socket.on('statsPaused', (data) => {
                    console.log('统计已暂停:', data.msg);
                    const button = document.getElementById('statsToggleBtn');
                    isStatsRunning = false;
                    button.textContent = '▶️ 开始统计';
                    localStorage.setItem('statsRunning', 'false');
                });

                socket.on('disconnect', (reason) => {
                    console.log('WebSocket断开连接:', reason);
                    
                    // 切换到API轮询模式
                    if (reason !== 'io client disconnect') {
                        console.log('WebSocket断开，切换到API轮询模式');
                        startApiPolling();
                    } else {
                        updateConnectionStatus('disconnected', `断开原因: ${reason}`);
                    }
                });

                socket.on('connect_error', (error) => {
                    console.error('WebSocket连接错误:', error);
                    console.log('WebSocket连接失败，切换到API轮询模式');
                    startApiPolling();
                });

                socket.on('error', (error) => {
                    console.error('WebSocket错误:', error);
                    updateConnectionStatus('error', `Socket错误: ${error.message || error}`);
                });

            } catch (error) {
                console.error('创建WebSocket连接失败:', error);
                updateConnectionStatus('error', `初始化失败: ${error.message}`);
                scheduleReconnect();
            }
        }



        // 备用的轮询机制（在WebSocket连接失败时使用）
        async function fallbackFetchData() {
            try {
                const res = await fetch('/api/data');
                const data = await res.json();
                updateTables(data);
            } catch (err) {
                console.error('备用数据获取失败：', err);
            }
        }

        // 启动API轮询模式
        function startApiPolling() {
            if (apiPollingInterval) return; // 避免重复启动
            
            useApiPolling = true;
            updateConnectionStatus('connected', 'API轮询模式');
            console.log('切换到API轮询模式');
            
            // 立即获取一次数据
            fallbackFetchData();
            
            // 每100ms轮询一次
            apiPollingInterval = setInterval(() => {
                fallbackFetchData();
            }, 100);
        }

        // 停止API轮询模式
        function stopApiPolling() {
            if (apiPollingInterval) {
                clearInterval(apiPollingInterval);
                apiPollingInterval = null;
            }
            useApiPolling = false;
        }

        // 监控WebSocket连接状态，如果连接丢失且未在API轮询模式，启动API轮询
        setInterval(() => {
            const now = Date.now();
            // 如果超过1秒没有收到数据更新且不在API轮询模式，启动API轮询
            if (now - lastDataUpdate > 1000 && connectionStatus !== 'connected' && !useApiPolling) {
                console.log('检测到连接丢失，启动API轮询模式');
                startApiPolling();
            }
        }, 100);

        function sortUserArray(userArray) {
            switch (currentSortMode) {
                case 'damage':
                    userArray.sort((a, b) => b.total_damage.total - a.total_damage.total);
                    break;
                case 'uid':
                    userArray.sort((a, b) => a.id - b.id);
                    break;
                case 'dps':
                    userArray.sort((a, b) => b.total_dps - a.total_dps);
                    break;
                case 'realtimeDpsMax':
                    userArray.sort((a, b) => b.realtime_dps_max - a.realtime_dps_max);
                    break;
                default:
                    userArray.sort((a, b) => a.id - b.id);
                    break;
            }
        }

        function updateSortMode() {
            const select = document.getElementById('sortSelect');
            currentSortMode = select.value;
            localStorage.setItem('sortMode', currentSortMode);
            // 如果有数据，立即重新排序显示
            if (socket && socket.connected) {
                // WebSocket会自动推送最新数据
            } else {
                // 备用API调用
                fallbackFetchData();
            }
        }

        async function clearData() {
<<<<<<< HEAD
            if (socket && socket.connected) {
                // 优先使用WebSocket清空数据
                socket.emit('clearData');
            } else {
                // 备用HTTP API
                try {
                    const res = await fetch('/api/clear');
                    const data = await res.json();
                    console.log('数据已清空:', data.msg);
                } catch (err) {
                    console.error('清空数据失败:', err);
                }
            }
=======
            const res = await fetch('/api/clear');
            const data = await res.json();
            
            // 清空历史数据和图表缓存
            dpsHistory = {};
            chartDatasetMap = {};
            userPriorityCache = {};
            performanceMode = false;
            
            // 清空ECharts图表
            if (chart && typeof chart.setOption === 'function') {
                chart.setOption({
                    series: [],
                    xAxis: {
                        data: []
                    }
                });
            }
            
            fetchDataAndUpdateTables();
>>>>>>> 1ae333e7
        }

        function toggleDarkMode() {
            const body = document.body;
            const isDarkMode = body.classList.contains('dark-mode');
            const button = event.target;
            
            if (isDarkMode) {
                body.classList.remove('dark-mode');
                button.textContent = '🌙 夜间模式';
                localStorage.setItem('darkMode', 'false');
            } else {
                body.classList.add('dark-mode');
                button.textContent = '☀️ 日间模式';
                localStorage.setItem('darkMode', 'true');
            }
        }

        function toggleStats() {
            const button = document.getElementById('statsToggleBtn');
            
            if (isStatsRunning) {
                // 暂停统计
                isStatsRunning = false;
                button.textContent = '▶️ 开始统计';
                localStorage.setItem('statsRunning', 'false');
                
                // 通知服务器暂停统计
                if (socket && socket.connected) {
                    socket.emit('pauseStats');
                } else {
                    // 备用HTTP API
                    fetch('/api/stats/pause', { method: 'POST' })
                        .catch(err => console.error('暂停统计失败:', err));
                }
            } else {
                // 开始统计
                isStatsRunning = true;
                button.textContent = '⏸️ 暂停统计';
                localStorage.setItem('statsRunning', 'true');
                
                // 通知服务器开始统计
                if (socket && socket.connected) {
                    socket.emit('startStats');
                } else {
                    // 备用HTTP API
                    fetch('/api/stats/start', { method: 'POST' })
                        .catch(err => console.error('开始统计失败:', err));
                }
            }
        }

        // 页面加载时检查本地存储的主题偏好和排序偏好
        function initTheme() {
            const isDarkMode = localStorage.getItem('darkMode') === 'true';
            const body = document.body;
            const button = document.querySelector('button[onclick="toggleDarkMode()"]');
            
            if (isDarkMode) {
                body.classList.add('dark-mode');
                button.textContent = '☀️ 日间模式';
            }
        }

        function initSortMode() {
            const savedSortMode = localStorage.getItem('sortMode');
            if (savedSortMode) {
                currentSortMode = savedSortMode;
                document.getElementById('sortSelect').value = savedSortMode;
            }
        }
<<<<<<< HEAD
        // 初始化
        connectWebSocket();
        initTheme();
        initSortMode();
        
        // 页面卸载时清理连接
        window.addEventListener('beforeunload', () => {
            if (socket) {
                socket.disconnect();
            }
            if (apiPollingInterval) {
                clearInterval(apiPollingInterval);
            }
        });
=======

        // DPS历史数据管理 - 保持数据真实性
        function updateDpsHistory(userArray) {
            const currentTime = Date.now();
            
            for (const user of userArray) {
                if (!dpsHistory[user.id]) {
                    dpsHistory[user.id] = [];
                }
                
                // 只记录真实的DPS数据，不进行人工平滑
                dpsHistory[user.id].push({
                    time: currentTime,
                    dps: user.realtime_dps,
                    isActive: user.realtime_dps > 0 // 标记是否在活跃输出
                });
                
                // 保持最多60秒的数据
                const cutoffTime = currentTime - 60000; // 60秒前
                dpsHistory[user.id] = dpsHistory[user.id].filter(point => point.time > cutoffTime);
            }
        }
        
        // 初始化ECharts图表
        function initChart() {
            const chartDom = document.getElementById('dpsChart');
            chart = echarts.init(chartDom);
            
            const option = {
                backgroundColor: 'transparent',
                grid: {
                    left: '3%',
                    right: '4%',
                    bottom: '8%',
                    top: '15%',
                    containLabel: true
                },
                tooltip: {
                    trigger: 'axis',
                    backgroundColor: 'rgba(50, 50, 50, 0.9)',
                    borderColor: '#777',
                    borderWidth: 1,
                    textStyle: {
                        color: '#fff',
                        fontSize: 12
                    },
                    axisPointer: {
                        type: 'cross',
                        crossStyle: {
                            color: '#999'
                        }
                    },
                    formatter: function(params) {
                        if (params.length === 0) return '';
                        let result = `<div style="font-weight: bold; margin-bottom: 4px;">时间: ${params[0].name}</div>`;
                        params.forEach(param => {
                            if (param.value !== null && param.value !== undefined) {
                                result += `<div style="margin: 2px 0;">
                                    <span style="display: inline-block; width: 10px; height: 10px; background: ${param.color}; border-radius: 50%; margin-right: 6px;"></span>
                                    ${param.seriesName}: <span style="font-weight: bold;">${param.value}</span>
                                </div>`;
                            }
                        });
                        return result;
                    }
                },
                legend: {
                    type: 'scroll',
                    orient: 'horizontal',
                    top: 10,
                    textStyle: {
                        fontSize: 12,
                        color: '#666'
                    },
                    pageButtonItemGap: 10,
                    pageButtonPosition: 'end',
                    pageFormatter: '{current}/{total}',
                    pageIconColor: '#666',
                    pageIconInactiveColor: '#ccc',
                    pageTextStyle: {
                        color: '#666',
                        fontSize: 12
                    }
                },
                xAxis: {
                    type: 'category',
                    data: [],
                    axisLine: {
                        lineStyle: {
                            color: '#ddd'
                        }
                    },
                    axisTick: {
                        lineStyle: {
                            color: '#ddd'
                        }
                    },
                    axisLabel: {
                        color: '#666',
                        fontSize: 11,
                        formatter: function(value, index) {
                            return index % 100 === 0 ? `${60 - Math.floor(index / 10)}s` : '';
                        }
                    },
                    splitLine: {
                        show: true,
                        lineStyle: {
                            color: '#f0f0f0',
                            type: 'dashed'
                        }
                    }
                },
                yAxis: {
                    type: 'value',
                    name: 'DPS',
                    nameTextStyle: {
                        color: '#666',
                        fontSize: 12
                    },
                    axisLine: {
                        lineStyle: {
                            color: '#ddd'
                        }
                    },
                    axisTick: {
                        lineStyle: {
                            color: '#ddd'
                        }
                    },
                    axisLabel: {
                        color: '#666',
                        fontSize: 11,
                        formatter: function(value) {
                            if (value >= 1000) {
                                return (value / 1000).toFixed(1) + 'K';
                            }
                            return value;
                        }
                    },
                    splitLine: {
                        lineStyle: {
                            color: '#f0f0f0',
                            type: 'dashed'
                        }
                    }
                },
                series: []
            };
            
            chart.setOption(option);
            
            // 响应窗口大小变化
            window.addEventListener('resize', () => {
                chart.resize();
            });
        }
        
        // 更新图表 - 增量更新避免闪烁
        function updateChart(userArray) {
            if (!chart) return;
            
            const currentTime = Date.now();
            
            // 动态更新频率控制
            const updateInterval = performanceMode ? 
                CHART_CONFIG.UPDATE_INTERVAL_PERFORMANCE : 
                CHART_CONFIG.UPDATE_INTERVAL_NORMAL;
                
            if (currentTime - lastUpdateTime < updateInterval) return;
            lastUpdateTime = currentTime;
            
            // 美观的20色配色方案
            const colors = [
                '#FF6B6B', '#4ECDC4', '#45B7D1', '#96CEB4', '#FFEAA7',
                '#DDA0DD', '#FF9F43', '#54A0FF', '#5F27CD', '#00D2D3',
                '#10AC84', '#EE5A24', '#0984E3', '#6C5CE7', '#FD79A8',
                '#FDCB6E', '#E84393', '#A29BFE', '#00B894', '#00CEC9'
            ];
            
            // 获取优先显示的用户
            const priorityUsers = getTopPriorityUsers(userArray, CHART_CONFIG.MAX_VISIBLE_USERS);
            const activeUserSet = new Set(priorityUsers);
            
            // 性能模式下的数据长度
            const dataLength = performanceMode ? CHART_CONFIG.DATA_POINT_LIMIT : MAX_HISTORY_LENGTH;
            
            // 获取当前图表配置
            const currentOption = chart.getOption();
            const currentSeries = currentOption.series || [];
            
            // 生成时间轴数据 (只在初次或数据长度变化时更新)
            if (!chartInitialized || currentOption.xAxis[0].data.length !== dataLength) {
                const xAxisData = [];
                for (let i = 0; i < dataLength; i++) {
                    xAxisData.push('');
                }
                
                chart.setOption({
                    xAxis: {
                        data: xAxisData
                    }
                }, false, true); // 不合并，静默更新
                
                chartInitialized = true;
            }
            
            // 增量更新series - 关键优化
            const updatedSeries = [];
            const existingSeriesMap = {};
            
            // 建立现有series映射
            currentSeries.forEach((series, index) => {
                existingSeriesMap[series.name] = { index, series };
            });
            
            // 处理每个优先用户
            priorityUsers.forEach((userId, index) => {
                const history = dpsHistory[userId];
                const nickname = userNicknames[userId] || `UID:${userId}`;
                const color = colors[index % colors.length];
                
                // 构建数据数组
                const data = new Array(dataLength).fill(null);
                
                // 填充真实数据点
                const timeStep = performanceMode ? 200 : 100;
                history.forEach(point => {
                    const timeAgo = currentTime - point.time;
                    const dataIndex = dataLength - 1 - Math.floor(timeAgo / timeStep);
                    if (dataIndex >= 0 && dataIndex < dataLength) {
                        data[dataIndex] = point.dps;
                    }
                });
                
                // 平滑处理 - 避免突兀的断线
                if (!performanceMode) {
                    for (let i = 1; i < data.length; i++) {
                        if (data[i] === null && data[i-1] !== null) {
                            // 查找间隔长度
                            let gapLength = 0;
                            for (let j = i; j < Math.min(i + 10, data.length); j++) {
                                if (data[j] !== null) break;
                                gapLength++;
                            }
                            // 短间隔保持水平线，避免视觉断裂
                            if (gapLength <= 5) {
                                data[i] = data[i-1];
                            }
                        }
                    }
                }
                
                // 线条样式
                const lineWidths = [3, 2.5, 2.2, 1.8, 1.5];
                const widthIndex = Math.floor(index / 4) % lineWidths.length;
                const lineWidth = performanceMode ? Math.max(1.5, lineWidths[widthIndex] - 0.5) : lineWidths[widthIndex];
                
                // 检查是否存在同名series
                if (existingSeriesMap[nickname]) {
                    // 更新现有series数据 - 避免重建
                    const existingSeries = existingSeriesMap[nickname].series;
                    updatedSeries.push({
                        ...existingSeries,
                        data: data,
                        lineStyle: {
                            ...existingSeries.lineStyle,
                            color: color,
                            width: lineWidth
                        },
                        itemStyle: {
                            color: color
                        }
                    });
                } else {
                    // 创建新series
                    updatedSeries.push({
                        name: nickname,
                        type: 'line',
                        data: data,
                        lineStyle: {
                            color: color,
                            width: lineWidth,
                            cap: 'round',
                            join: 'round'
                        },
                        itemStyle: {
                            color: color
                        },
                        symbol: 'none',
                        smooth: 0.15, // 减少平滑度避免过度计算
                        connectNulls: false,
                        sampling: 'lttb',
                        animation: false, // 完全禁用动画
                        silent: false, // 保持交互性
                        emphasis: {
                            focus: 'series',
                            lineStyle: {
                                width: lineWidth + 0.5
                            }
                        }
                    });
                }
            });
            
            // 使用增量更新，避免完全重绘
            chart.setOption({
                series: updatedSeries,
                // 同时更新主题相关样式（避免深色模式切换时的闪烁）
                legend: {
                    textStyle: {
                        color: document.body.classList.contains('dark-mode') ? '#cbd5e1' : '#666'
                    }
                }
            }, false, true); // notMerge=false, lazyUpdate=true
            
            // 更新状态显示
            updateChartStatus(priorityUsers.length, Object.keys(dpsHistory).length);
        }
        
        // 更新图表状态显示
        function updateChartStatus(visibleCount, totalCount) {
            const statusElement = document.getElementById('chartStatus');
            if (!statusElement) return;
            
            statusElement.textContent = `显示 ${visibleCount}/${totalCount} 用户`;
            statusElement.style.color = '#666';
        }
        
        // 更新用户控制列表
        function updateUserControlsList(userArray) {
            const controlsList = document.getElementById('userControlsList');
            const existingControls = new Set(Array.from(controlsList.children).map(el => el.dataset.userId));
            
            for (const user of userArray) {
                if (existingControls.has(String(user.id))) continue;
                
                const nickname = userNicknames[user.id] || `UID:${user.id}`;
                const isVisible = visibleUsers[user.id] !== false;
                
                const controlDiv = document.createElement('div');
                controlDiv.className = 'user-controls';
                controlDiv.dataset.userId = user.id;
                controlDiv.innerHTML = `
                    <input type="checkbox" class="visibility-checkbox" ${isVisible ? 'checked' : ''} onchange="toggleUserVisibility(${user.id}, this.checked)">
                    <input type="text" class="user-nickname-input" value="${userNicknames[user.id] || ''}" placeholder="昵称" onchange="updateNickname(${user.id}, this.value)" oninput="updateNickname(${user.id}, this.value)">
                    <span class="user-uid">(UID:${user.id})</span>
                `;
                
                controlsList.appendChild(controlDiv);
            }
        }
        
        // 更新昵称
        function updateNickname(userId, nickname) {
            if (nickname.trim()) {
                userNicknames[userId] = nickname.trim();
            } else {
                delete userNicknames[userId];
            }
            localStorage.setItem('userNicknames', JSON.stringify(userNicknames));
        }
        
        // 切换用户可见性
        function toggleUserVisibility(userId, isVisible) {
            if (isVisible) {
                delete visibleUsers[userId];
            } else {
                visibleUsers[userId] = false;
            }
            localStorage.setItem('visibleUsers', JSON.stringify(visibleUsers));
        }
        
        // 全选/取消全选
        function toggleAllUsers() {
            const checkboxes = document.querySelectorAll('.visibility-checkbox');
            const allChecked = Array.from(checkboxes).every(cb => cb.checked);
            
            checkboxes.forEach(cb => {
                cb.checked = !allChecked;
                const userId = cb.parentElement.dataset.userId;
                if (!allChecked) {
                    delete visibleUsers[userId];
                } else {
                    visibleUsers[userId] = false;
                }
            });
            
            localStorage.setItem('visibleUsers', JSON.stringify(visibleUsers));
        }
        
        // 清空所有昵称
        function clearNicknames() {
            if (confirm('确定要清空所有自定义昵称吗？')) {
                userNicknames = {};
                localStorage.setItem('userNicknames', JSON.stringify(userNicknames));
                
                // 清空控制面板中的所有昵称输入框
                document.querySelectorAll('.user-nickname-input').forEach(input => {
                    input.value = '';
                });
            }
        }

        // 初始化
        function initialize() {
            initTheme();
            initSortMode();
            initChart();
            
            setInterval(fetchDataAndUpdateTables, 100);
            fetchDataAndUpdateTables();
        }
        
        // 等待DOM加载完成后初始化
        if (document.readyState === 'loading') {
            document.addEventListener('DOMContentLoaded', initialize);
        } else {
            initialize();
        }
>>>>>>> 1ae333e7
    </script>
</body>

</html><|MERGE_RESOLUTION|>--- conflicted
+++ resolved
@@ -4,7 +4,6 @@
 <head>
     <meta charset="UTF-8" />
     <title>星痕共鸣实时战斗数据</title>
-    <script src="./echarts.min.js"></script>
     <style>
         body {
             font-family: "Segoe UI", sans-serif;
@@ -99,6 +98,18 @@
             transition: background-image 0.3s ease;
         }
 
+        .background {
+            background-image: url("background.png");
+            background-size: cover;
+            position: fixed;
+            height: 100vh;
+            width: 100%;
+            left: 0;
+            bottom: 0;
+            z-index: -1;
+            background-repeat: no-repeat;
+        }
+
         /* 夜间模式样式 */
         .dark-mode {
             background-color: #1a1a1a !important;
@@ -166,83 +177,62 @@
             color: #e0e0e0 !important;
         }
 
-        /* 图表容器样式 */
-        .chart-container {
-            max-width: 1200px;
-            margin: 20px auto;
-            background: white;
-            border-radius: 16px;
-            box-shadow: 0 8px 24px rgba(0, 0, 0, 0.1);
-            padding: 20px;
-            transition: background-color 0.3s ease, color 0.3s ease, box-shadow 0.3s ease;
-        }
-
-        .dark-mode .chart-container {
-            background: #2d2d2d !important;
-            color: #e0e0e0 !important;
-            box-shadow: 0 8px 24px rgba(0, 0, 0, 0.3) !important;
-        }
-
+        /* 用户控制组件样式 */
         .user-controls {
             display: flex;
             align-items: center;
             gap: 8px;
-            justify-content: center;
-            padding: 5px 10px;
+            padding: 8px;
+            background: white;
+            border-radius: 6px;
             border: 1px solid #ddd;
-            border-radius: 8px;
-            background: #f9f9f9;
-            transition: all 0.3s ease;
+            font-size: 13px;
+        }
+
+        .user-controls input[type="checkbox"] {
+            width: 16px;
+            height: 16px;
+            cursor: pointer;
+        }
+
+        .user-nickname-input {
+            flex: 1;
+            padding: 4px 8px;
+            border: 1px solid #ccc;
+            border-radius: 4px;
+            font-size: 13px;
+            min-width: 120px;
+        }
+
+        .user-uid {
+            color: #666;
+            font-size: 12px;
+            white-space: nowrap;
         }
 
         .dark-mode .user-controls {
-            border-color: #555;
-            background: #3d3d3d;
-        }
-
-        .visibility-checkbox {
-            transform: scale(0.9);
-        }
-
-        .user-nickname-input {
-            background: transparent;
-            border: 1px dashed #999;
-            padding: 2px 6px;
-            font-size: 12px;
-            width: 60px;
-            text-align: center;
-            border-radius: 3px;
+            background: #3d3d3d !important;
+            border-color: #555 !important;
+            color: #e0e0e0 !important;
         }
 
         .dark-mode .user-nickname-input {
-            border-color: #666;
-            color: #e0e0e0;
-        }
-
-        .user-uid {
-            font-size: 11px;
-            color: #666;
-            font-family: monospace;
+            background: #424242 !important;
+            color: #e0e0e0 !important;
+            border-color: #666 !important;
         }
 
         .dark-mode .user-uid {
-            color: #aaa;
-        }
-
-        .controls-panel {
-            max-width: 1200px;
-            margin: 20px auto;
-            background: white;
-            border-radius: 16px;
-            box-shadow: 0 8px 24px rgba(0, 0, 0, 0.1);
-            padding: 15px;
-            transition: background-color 0.3s ease, color 0.3s ease, box-shadow 0.3s ease;
-        }
-
-        .dark-mode .controls-panel {
+            color: #aaa !important;
+        }
+
+        .dark-mode #chartControlPanel {
             background: #2d2d2d !important;
-            color: #e0e0e0 !important;
-            box-shadow: 0 8px 24px rgba(0, 0, 0, 0.3) !important;
+            border-color: #555 !important;
+        }
+
+        .dark-mode #chartControlPanel h4 {
+            color: #4fc3f7 !important;
         }
     </style>
 </head>
@@ -263,31 +253,37 @@
     <button id="statsToggleBtn" onclick="toggleStats()">⏸️ 暂停统计</button>
     <button onclick="toggleDarkMode()">🌙 夜间模式</button>
 
-    <!-- 控制面板 -->
-    <div class="controls-panel">
-        <div style="margin-bottom: 15px;">
-            <button onclick="toggleAllUsers()">🔄 全选/取消全选</button>
-            <button onclick="clearNicknames()">🗑️ 清空所有昵称</button>
+    <!-- DPS图表容器 -->
+    <div class="card" style="margin-bottom: 20px;">
+        <h3 style="margin-bottom: 15px; color: #2c3e50;">📊 实时DPS图表</h3>
+        <div style="display: flex; justify-content: space-between; align-items: center; margin-bottom: 10px;">
+            <div>
+                <button onclick="toggleChartPanel()" style="margin-right: 10px;">⚙️ 图表设置</button>
+                <span id="chartStatus" style="color: #666; font-size: 12px;">加载中...</span>
+            </div>
         </div>
-        <div id="userControlsList" style="display: flex; flex-wrap: wrap; gap: 10px; justify-content: center;">
-            <!-- 用户控制项将在这里动态生成 -->
+        <div id="dpsChart" style="width: 100%; height: 400px;"></div>
+        
+        <!-- 用户控制面板 -->
+        <div id="chartControlPanel" style="display: none; margin-top: 15px; padding: 15px; background: #f8f9fa; border-radius: 8px; border: 1px solid #e9ecef;">
+            <div style="display: flex; justify-content: space-between; align-items: center; margin-bottom: 10px;">
+                <h4 style="margin: 0; color: #2c3e50;">用户显示设置</h4>
+                <div>
+                    <button onclick="toggleAllUsers()" style="margin-right: 5px; padding: 5px 10px; font-size: 12px;">全选/取消</button>
+                    <button onclick="clearNicknames()" style="padding: 5px 10px; font-size: 12px; background-color: #dc3545; color: white;">清空昵称</button>
+                </div>
+            </div>
+            <div id="userControlsList" class="user-controls-container" style="max-height: 200px; overflow-y: auto; display: grid; grid-template-columns: repeat(auto-fit, minmax(300px, 1fr)); gap: 8px;">
+                <!-- 用户控制项将动态生成 -->
+            </div>
         </div>
-    </div>
-
-    <!-- DPS折线图 -->
-    <div class="chart-container">
-        <h3 style="margin-top: 0; display: flex; justify-content: space-between; align-items: center;">
-            📈 DPS趋势
-            <span id="chartStatus" style="font-size: 12px; color: #666; font-weight: normal;"></span>
-        </h3>
-        <div id="dpsChart" style="width: 100%; height: 350px;"></div>
     </div>
 
     <div class="card">
         <table id="damageTable">
             <thead>
                 <tr>
-                    <th title="角色唯一标识符/自定义昵称">角色昵称</th>
+                    <th title="角色唯一标识符">角色 ID</th>
                     <th title="角色在战斗中造成的总伤害和治疗量">总伤害/治疗</th>
                     <th title="角色在战斗中造成的非幸运的暴击伤害和治疗量">纯暴击</th>
                     <th title="角色在战斗中造成的非暴击的幸运伤害和治疗量">纯幸运</th>
@@ -309,15 +305,41 @@
     <footer style="margin-top: 40px; font-size: 14px; color: #888;">Copyright © 2025 Made with ❤️ by <a href="https://dml.ink" target="_blank">Dimole</a></footer>
 
     <script src="/socket.io/socket.io.js"></script>
+    <script src="echarts.min.js"></script>
     <script>
         let currentSortMode = 'uid'; // 默认按UID排序
-<<<<<<< HEAD
+        
+        // WebSocket相关变量
         let socket = null;
         let connectionStatus = 'disconnected';
         let lastDataUpdate = 0;
         let isStatsRunning = true; // 默认开启统计
         let useApiPolling = false; // 是否使用API轮询模式
         let apiPollingInterval = null; // API轮询定时器
+        
+        // 图表相关变量
+        let userNicknames = JSON.parse(localStorage.getItem('userNicknames') || '{}');
+        let visibleUsers = JSON.parse(localStorage.getItem('visibleUsers') || '{}');
+        let dpsHistory = {}; // 存储每个用户的DPS历史数据
+        let chart = null;
+        const HISTORY_DURATION_SECONDS = 60; // 历史记录时长（秒）
+        const HISTORY_FREQUENCY_PER_SECOND = 10; // 每秒记录次数
+        const MAX_HISTORY_LENGTH = HISTORY_DURATION_SECONDS * HISTORY_FREQUENCY_PER_SECOND; // 60秒 * 10次/秒
+        let chartDatasetMap = {}; // 缓存数据集索引，避免重建
+        let lastChartUpdateTime = 0;
+        let chartInitialized = false; // 标记图表是否已初始化
+        
+        // 多用户性能优化配置
+        const CHART_CONFIG = {
+            MAX_VISIBLE_USERS: 20, // 最多同时显示的用户数
+            PERFORMANCE_MODE_THRESHOLD: 15, // 超过此数量启用性能模式
+            UPDATE_INTERVAL_NORMAL: 33, // 正常模式更新间隔(30fps)
+            UPDATE_INTERVAL_PERFORMANCE: 100, // 性能模式更新间隔(10fps)
+            DATA_POINT_LIMIT: 300 // 性能模式下的数据点限制(30秒)
+        };
+        
+        let performanceMode = false;
+        let userPriorityCache = {}; // 用户优先级缓存
 
         // 连接状态指示器
         function createConnectionIndicator() {
@@ -364,64 +386,6 @@
             if (message) {
                 connectionIndicator.title = message;
             }
-=======
-        let userNicknames = JSON.parse(localStorage.getItem('userNicknames') || '{}');
-        let visibleUsers = JSON.parse(localStorage.getItem('visibleUsers') || '{}');
-        let dpsHistory = {}; // 存储每个用户的DPS历史数据
-        let chart = null;
-        const HISTORY_DURATION_SECONDS = 60; // 历史记录时长（秒）
-        const HISTORY_FREQUENCY_PER_SECOND = 10; // 每秒记录次数
-        const MAX_HISTORY_LENGTH = HISTORY_DURATION_SECONDS * HISTORY_FREQUENCY_PER_SECOND; // 60秒 * 10次/秒
-        let chartDatasetMap = {}; // 缓存数据集索引，避免重建
-        let lastUpdateTime = 0;
-        let chartInitialized = false; // 标记图表是否已初始化
-        
-        // 多用户性能优化配置
-        const CHART_CONFIG = {
-            MAX_VISIBLE_USERS: 20, // 最多同时显示的用户数
-            PERFORMANCE_MODE_THRESHOLD: 15, // 超过此数量启用性能模式
-            UPDATE_INTERVAL_NORMAL: 33, // 正常模式更新间隔(30fps)
-            UPDATE_INTERVAL_PERFORMANCE: 100, // 性能模式更新间隔(10fps)
-            DATA_POINT_LIMIT: 300 // 性能模式下的数据点限制(30秒)
-        };
-        
-        let performanceMode = false;
-        let userPriorityCache = {}; // 用户优先级缓存
-        
-        // 用户优先级计算 - 基于DPS和活跃度
-        function calculateUserPriority(userId, userArray) {
-            const user = userArray.find(u => u.id.toString() === userId);
-            if (!user) return 0;
-            
-            const dpsScore = user.realtime_dps_max || 0;
-            const totalDamageScore = (user.total_damage?.total || 0) / 100000; // 归一化
-            const activityScore = dpsHistory[userId] ? 
-                dpsHistory[userId].filter(p => p.dps > 0).length : 0;
-            
-            // 手动设置昵称的用户优先级更高
-            const nicknameBonus = userNicknames[userId] ? 1000 : 0;
-            
-            return dpsScore + totalDamageScore + activityScore + nicknameBonus;
-        }
-        
-        // 获取优先显示的用户列表
-        function getTopPriorityUsers(userArray, maxCount) {
-            const userIds = Object.keys(dpsHistory).filter(userId => 
-                visibleUsers[userId] !== false && 
-                dpsHistory[userId] && 
-                dpsHistory[userId].length > 0
-            );
-            
-            // 计算并缓存优先级
-            userIds.forEach(userId => {
-                userPriorityCache[userId] = calculateUserPriority(userId, userArray);
-            });
-            
-            // 按优先级排序并限制数量
-            return userIds
-                .sort((a, b) => userPriorityCache[b] - userPriorityCache[a])
-                .slice(0, maxCount);
->>>>>>> 1ae333e7
         }
 
         function updateTables(data) {
@@ -444,62 +408,27 @@
                 // 更新DPS历史数据
                 updateDpsHistory(userArray);
                 
+                // 更新图表
+                updateChart(userArray);
+                
                 // 更新用户控制列表
                 updateUserControlsList(userArray);
                 
                 // 根据当前排序模式排序
                 sortUserArray(userArray);
                 
-                // 过滤不可见的用户
-                const visibleUserArray = userArray.filter(user => visibleUsers[user.id] !== false);
-                
                 // 生成表格行
-                for (const user of visibleUserArray) {
+                for (const user of userArray) {
                     const crit_rate = user.total_count.critical / user.total_count.total;
                     const lucky_rate = user.total_count.lucky / user.total_count.total;
-                    
-                    const row = document.createElement('tr');
-                    
-                    // 昵称列
-                    const nicknameCell = document.createElement('td');
-                    const nickname = userNicknames[user.id] || `UID:${user.id}`;
-                    nicknameCell.textContent = nickname;
-                    
-                    row.appendChild(nicknameCell);
-                    
-                    // 其他数据列
-                    const otherCells = [
-                        user.total_damage.total,
-                        user.total_damage.critical,
-                        user.total_damage.lucky,
-                        user.total_damage.crit_lucky,
-                        `${(crit_rate * 100).toFixed(2)}%`,
-                        `${(lucky_rate * 100).toFixed(2)}%`,
-                        user.realtime_dps,
-                        user.realtime_dps_max,
-                        user.total_dps.toFixed(2)
-                    ];
-                    
-                    otherCells.forEach(cellData => {
-                        const cell = document.createElement('td');
-                        cell.textContent = cellData;
-                        row.appendChild(cell);
-                    });
-                    
-                    damageTable.appendChild(row);
+                    const row = `<tr><td>${user.id}</td><td>${user.total_damage.total}</td>` +
+                                `<td>${user.total_damage.critical}</td><td>${user.total_damage.lucky}</td>` +
+                                `<td>${user.total_damage.crit_lucky}</td>` +
+                                `<td>${(crit_rate * 100).toFixed(2)}%</td><td>${(lucky_rate * 100).toFixed(2)}%</td>` +
+                                `<td>${user.realtime_dps}</td><td>${user.realtime_dps_max}</td>` +
+                                `<td>${user.total_dps.toFixed(2)}</td></tr>`;
+                    damageTable.innerHTML += row;
                 }
-                
-                // 检查是否需要启用性能模式
-                const activeUserCount = Object.keys(dpsHistory).length;
-                const shouldEnablePerformanceMode = activeUserCount > CHART_CONFIG.PERFORMANCE_MODE_THRESHOLD;
-                
-                if (shouldEnablePerformanceMode !== performanceMode) {
-                    performanceMode = shouldEnablePerformanceMode;
-                    console.log(`${performanceMode ? '启用' : '关闭'}性能模式 (用户数: ${activeUserCount})`);
-                }
-                
-                // 更新图表
-                updateChart(userArray);
             } catch (err) {
                 console.error('更新表格失败：', err);
             }
@@ -671,7 +600,6 @@
         }
 
         async function clearData() {
-<<<<<<< HEAD
             if (socket && socket.connected) {
                 // 优先使用WebSocket清空数据
                 socket.emit('clearData');
@@ -685,28 +613,6 @@
                     console.error('清空数据失败:', err);
                 }
             }
-=======
-            const res = await fetch('/api/clear');
-            const data = await res.json();
-            
-            // 清空历史数据和图表缓存
-            dpsHistory = {};
-            chartDatasetMap = {};
-            userPriorityCache = {};
-            performanceMode = false;
-            
-            // 清空ECharts图表
-            if (chart && typeof chart.setOption === 'function') {
-                chart.setOption({
-                    series: [],
-                    xAxis: {
-                        data: []
-                    }
-                });
-            }
-            
-            fetchDataAndUpdateTables();
->>>>>>> 1ae333e7
         }
 
         function toggleDarkMode() {
@@ -778,22 +684,41 @@
                 document.getElementById('sortSelect').value = savedSortMode;
             }
         }
-<<<<<<< HEAD
-        // 初始化
-        connectWebSocket();
-        initTheme();
-        initSortMode();
-        
-        // 页面卸载时清理连接
-        window.addEventListener('beforeunload', () => {
-            if (socket) {
-                socket.disconnect();
-            }
-            if (apiPollingInterval) {
-                clearInterval(apiPollingInterval);
-            }
-        });
-=======
+
+        // 用户优先级计算 - 基于DPS和活跃度
+        function calculateUserPriority(userId, userArray) {
+            const user = userArray.find(u => u.id.toString() === userId);
+            if (!user) return 0;
+            
+            const dpsScore = user.realtime_dps_max || 0;
+            const totalDamageScore = (user.total_damage?.total || 0) / 100000; // 归一化
+            const activityScore = dpsHistory[userId] ? 
+                dpsHistory[userId].filter(p => p.dps > 0).length : 0;
+            
+            // 手动设置昵称的用户优先级更高
+            const nicknameBonus = userNicknames[userId] ? 1000 : 0;
+            
+            return dpsScore + totalDamageScore + activityScore + nicknameBonus;
+        }
+        
+        // 获取优先显示的用户列表
+        function getTopPriorityUsers(userArray, maxCount) {
+            const userIds = Object.keys(dpsHistory).filter(userId => 
+                visibleUsers[userId] !== false && 
+                dpsHistory[userId] && 
+                dpsHistory[userId].length > 0
+            );
+            
+            // 计算并缓存优先级
+            userIds.forEach(userId => {
+                userPriorityCache[userId] = calculateUserPriority(userId, userArray);
+            });
+            
+            // 按优先级排序并限制数量
+            return userIds
+                .sort((a, b) => userPriorityCache[b] - userPriorityCache[a])
+                .slice(0, maxCount);
+        }
 
         // DPS历史数据管理 - 保持数据真实性
         function updateDpsHistory(userArray) {
@@ -820,6 +745,11 @@
         // 初始化ECharts图表
         function initChart() {
             const chartDom = document.getElementById('dpsChart');
+            if (!chartDom || typeof echarts === 'undefined') {
+                console.warn('ECharts未加载或图表容器不存在');
+                return;
+            }
+            
             chart = echarts.init(chartDom);
             
             const option = {
@@ -947,7 +877,7 @@
             
             // 响应窗口大小变化
             window.addEventListener('resize', () => {
-                chart.resize();
+                if (chart) chart.resize();
             });
         }
         
@@ -962,8 +892,8 @@
                 CHART_CONFIG.UPDATE_INTERVAL_PERFORMANCE : 
                 CHART_CONFIG.UPDATE_INTERVAL_NORMAL;
                 
-            if (currentTime - lastUpdateTime < updateInterval) return;
-            lastUpdateTime = currentTime;
+            if (currentTime - lastChartUpdateTime < updateInterval) return;
+            lastChartUpdateTime = currentTime;
             
             // 美观的20色配色方案
             const colors = [
@@ -975,7 +905,7 @@
             
             // 获取优先显示的用户
             const priorityUsers = getTopPriorityUsers(userArray, CHART_CONFIG.MAX_VISIBLE_USERS);
-            const activeUserSet = new Set(priorityUsers);
+            performanceMode = priorityUsers.length > CHART_CONFIG.PERFORMANCE_MODE_THRESHOLD;
             
             // 性能模式下的数据长度
             const dataLength = performanceMode ? CHART_CONFIG.DATA_POINT_LIMIT : MAX_HISTORY_LENGTH;
@@ -1027,24 +957,6 @@
                         data[dataIndex] = point.dps;
                     }
                 });
-                
-                // 平滑处理 - 避免突兀的断线
-                if (!performanceMode) {
-                    for (let i = 1; i < data.length; i++) {
-                        if (data[i] === null && data[i-1] !== null) {
-                            // 查找间隔长度
-                            let gapLength = 0;
-                            for (let j = i; j < Math.min(i + 10, data.length); j++) {
-                                if (data[j] !== null) break;
-                                gapLength++;
-                            }
-                            // 短间隔保持水平线，避免视觉断裂
-                            if (gapLength <= 5) {
-                                data[i] = data[i-1];
-                            }
-                        }
-                    }
-                }
                 
                 // 线条样式
                 const lineWidths = [3, 2.5, 2.2, 1.8, 1.5];
@@ -1125,6 +1037,8 @@
         // 更新用户控制列表
         function updateUserControlsList(userArray) {
             const controlsList = document.getElementById('userControlsList');
+            if (!controlsList) return;
+            
             const existingControls = new Set(Array.from(controlsList.children).map(el => el.dataset.userId));
             
             for (const user of userArray) {
@@ -1164,6 +1078,18 @@
                 visibleUsers[userId] = false;
             }
             localStorage.setItem('visibleUsers', JSON.stringify(visibleUsers));
+        }
+        
+        // 切换图表面板显示
+        function toggleChartPanel() {
+            const panel = document.getElementById('chartControlPanel');
+            if (!panel) return;
+            
+            if (panel.style.display === 'none') {
+                panel.style.display = 'block';
+            } else {
+                panel.style.display = 'none';
+            }
         }
         
         // 全选/取消全选
@@ -1198,22 +1124,20 @@
         }
 
         // 初始化
-        function initialize() {
-            initTheme();
-            initSortMode();
-            initChart();
-            
-            setInterval(fetchDataAndUpdateTables, 100);
-            fetchDataAndUpdateTables();
-        }
-        
-        // 等待DOM加载完成后初始化
-        if (document.readyState === 'loading') {
-            document.addEventListener('DOMContentLoaded', initialize);
-        } else {
-            initialize();
-        }
->>>>>>> 1ae333e7
+        connectWebSocket();
+        initTheme();
+        initSortMode();
+        initChart();
+        
+        // 页面卸载时清理连接
+        window.addEventListener('beforeunload', () => {
+            if (socket) {
+                socket.disconnect();
+            }
+            if (apiPollingInterval) {
+                clearInterval(apiPollingInterval);
+            }
+        });
     </script>
 </body>
 
